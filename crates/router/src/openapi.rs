#[derive(utoipa::OpenApi)]
#[openapi(
    info(
        title = "Hyperswitch - API Documentation",
        contact(
            name = "Hyperswitch Support",
            url = "https://hyperswitch.io",
            email = "hyperswitch@juspay.in"
        ),
        // terms_of_service = "https://www.juspay.io/terms",
        description = r#"
## Get started

Hyperswitch provides a collection of APIs that enable you to process and manage payments.
Our APIs accept and return JSON in the HTTP body, and return standard HTTP response codes.

You can consume the APIs directly using your favorite HTTP/REST library.

We have a testing environment referred to "sandbox", which you can setup to test API calls without
affecting production data.
Currently, our sandbox environment is live while our production environment is under development
and will be available soon.
You can sign up on our Dashboard to get API keys to access Hyperswitch API.

### Environment

Use the following base URLs when making requests to the APIs:

| Environment   |  Base URL                          |
|---------------|------------------------------------|
| Sandbox       | <https://sandbox.hyperswitch.io>   |
| Production    | Coming Soon!                       |

## Authentication

When you sign up on our [dashboard](https://app.hyperswitch.io) and create a merchant
account, you are given a secret key (also referred as api-key) and a publishable key.
You may authenticate all API requests with Hyperswitch server by providing the appropriate key in
the request Authorization header.

| Key           |  Description                                                                                  |
|---------------|-----------------------------------------------------------------------------------------------|
| Sandbox       | Private key. Used to authenticate all API requests from your merchant server                  |
| Production    | Unique identifier for your account. Used to authenticate API requests from your app's client  |

Never share your secret api keys. Keep them guarded and secure.
"#,
    ),
    servers(
        (url = "https://sandbox.hyperswitch.io", description = "Sandbox Environment")
    ),
    tags(
        (name = "Merchant Account", description = "Create and manage merchant accounts"),
        (name = "Merchant Connector Account", description = "Create and manage merchant connector accounts"),
        (name = "Payments", description = "Create and manage one-time payments, recurring payments and mandates"),
        (name = "Refunds", description = "Create and manage refunds for successful payments"),
        (name = "Mandates", description = "Manage mandates"),
        (name = "Customers", description = "Create and manage customers"),
        (name = "Payment Methods", description = "Create and manage payment methods of customers"),
        (name = "API Key", description = "Create and manage API Keys"),
    ),
    paths(
        crate::routes::refunds::refunds_create,
        crate::routes::refunds::refunds_retrieve,
        crate::routes::refunds::refunds_update,
        crate::routes::refunds::refunds_list,
        crate::routes::refunds::refunds_create,
        crate::routes::admin::merchant_account_create,
        crate::routes::admin::retrieve_merchant_account,
        crate::routes::admin::update_merchant_account,
        crate::routes::admin::delete_merchant_account,
        crate::routes::admin::payment_connector_create,
        crate::routes::admin::payment_connector_retrieve,
        crate::routes::admin::payment_connector_list,
        crate::routes::admin::payment_connector_update,
        crate::routes::admin::payment_connector_delete,
        crate::routes::mandates::get_mandate,
        crate::routes::mandates::revoke_mandate,
        crate::routes::payments::payments_create,
       // crate::routes::payments::payments_start,
        crate::routes::payments::payments_retrieve,
        crate::routes::payments::payments_update,
        crate::routes::payments::payments_confirm,
        crate::routes::payments::payments_capture,
        crate::routes::payments::payments_connector_session,
       // crate::routes::payments::payments_redirect_response,
        crate::routes::payments::payments_cancel,
        crate::routes::payments::payments_list,
        crate::routes::payment_methods::create_payment_method_api,
        crate::routes::payment_methods::list_payment_method_api,
        crate::routes::payment_methods::list_customer_payment_method_api,
        crate::routes::payment_methods::payment_method_retrieve_api,
        crate::routes::payment_methods::payment_method_update_api,
        crate::routes::payment_methods::payment_method_delete_api,
        crate::routes::customers::customers_create,
        crate::routes::customers::customers_retrieve,
        crate::routes::customers::customers_update,
        crate::routes::customers::customers_delete,
        crate::routes::api_keys::api_key_create,
        crate::routes::api_keys::api_key_retrieve,
        crate::routes::api_keys::api_key_update,
        crate::routes::api_keys::api_key_revoke,
        crate::routes::api_keys::api_key_list,
    ),
    components(schemas(
        crate::types::api::refunds::RefundRequest,
        crate::types::api::refunds::RefundType,
        crate::types::api::refunds::RefundResponse,
        crate::types::api::refunds::RefundStatus,
        crate::types::api::refunds::RefundUpdateRequest,
        crate::types::api::admin::CreateMerchantAccount,
        crate::types::api::admin::DeleteMerchantAccountResponse,
        crate::types::api::admin::DeleteMcaResponse,
        crate::types::api::customers::CustomerRequest,
        crate::types::api::customers::CustomerDeleteResponse,
        crate::types::api::payment_methods::CreatePaymentMethod,
        crate::types::api::payment_methods::PaymentMethodResponse,
        crate::types::api::payment_methods::ListPaymentMethod,
        crate::types::api::payment_methods::CustomerPaymentMethod,
        crate::types::api::payment_methods::ListPaymentMethodResponse,
        crate::types::api::payment_methods::ListCustomerPaymentMethodsResponse,
        crate::types::api::payment_methods::DeletePaymentMethodResponse,
        crate::types::api::payment_methods::UpdatePaymentMethod,
        crate::types::api::payment_methods::CardDetailFromLocker,
        crate::types::api::payment_methods::CardDetail,
        api_models::customers::CustomerResponse,
        api_models::enums::RoutingAlgorithm,
        api_models::enums::PaymentMethodType,
        api_models::enums::PaymentMethodSubType,
        api_models::enums::ConnectorType,
        api_models::enums::Currency,
        api_models::enums::IntentStatus,
        api_models::enums::CaptureMethod,
        api_models::enums::FutureUsage,
        api_models::enums::AuthenticationType,
        api_models::enums::WalletIssuer,
        api_models::enums::Connector,
        api_models::enums::PaymentMethodType,
        api_models::enums::SupportedWallets,
        api_models::enums::PaymentMethodIssuerCode,
        api_models::enums::MandateStatus,
        api_models::admin::PaymentConnectorCreate,
        api_models::admin::PaymentMethods,
        api_models::payments::AddressDetails,
        api_models::payments::Address,
        api_models::payments::OrderDetails,
        api_models::payments::NextActionType,
        api_models::payments::Metadata,
        api_models::payments::WalletData,
        api_models::payments::KlarnaIssuer,
<<<<<<< HEAD
        api_models::payments::AffirmIssuer,
        api_models::payments::AfterpayClearpayIssuer,
=======
        api_models::payments::KlarnaIssuer,
>>>>>>> 09e4a170
        api_models::payments::NextAction,
        api_models::payments::PayLaterData,
        api_models::payments::MandateData,
        api_models::payments::PhoneDetails,
        api_models::payments::PaymentMethod,
        api_models::payments::MandateType,
        api_models::payments::AcceptanceType,
        api_models::payments::MandateAmountData,
        api_models::payments::OnlineMandate,
        api_models::payments::Card,
        api_models::payments::CustomerAcceptance,
        api_models::payments::PaymentsRequest,
        api_models::payments::PaymentsResponse,
        api_models::payment_methods::PaymentExperience,
        api_models::payments::PaymentsStartRequest,
        api_models::payments::PaymentRetrieveBody,
        api_models::payments::PaymentsRetrieveRequest,
        api_models::payments::PaymentIdType,
        api_models::payments::PaymentsCaptureRequest,
        api_models::payments::PaymentsSessionRequest,
        api_models::payments::PaymentsSessionResponse,
        api_models::payments::SessionToken,
        api_models::payments::ApplePaySessionResponse,
        api_models::payments::ApplePayPaymentRequest,
        api_models::payments::AmountInfo,
        api_models::payments::GpayMerchantInfo,
        api_models::payments::GpayAllowedPaymentMethods,
        api_models::payments::GpayAllowedMethodsParameters,
        api_models::payments::GpayTokenizationSpecification,
        api_models::payments::GpayTokenParameters,
        api_models::payments::GpayTransactionInfo,
        api_models::payments::GpaySessionTokenResponse,
        api_models::payments::KlarnaSessionTokenResponse,
        api_models::payments::PaypalSessionTokenResponse,
        api_models::payments::ApplepaySessionTokenResponse,
        api_models::payments::PaymentsCancelRequest,
        api_models::payments::PaymentListConstraints,
        api_models::payments::PaymentListResponse,
        api_models::refunds::RefundListRequest,
        api_models::refunds::RefundListResponse,
        api_models::mandates::MandateRevokedResponse,
        api_models::mandates::MandateResponse,
        api_models::mandates::MandateCardDetails,
        crate::types::api::admin::MerchantAccountResponse,
        crate::types::api::admin::MerchantConnectorId,
        crate::types::api::admin::MerchantDetails,
        crate::types::api::admin::WebhookDetails,
        crate::types::api::api_keys::ApiKeyExpiration,
        crate::types::api::api_keys::CreateApiKeyRequest,
        crate::types::api::api_keys::CreateApiKeyResponse,
        crate::types::api::api_keys::RetrieveApiKeyResponse,
        crate::types::api::api_keys::RevokeApiKeyResponse,
        crate::types::api::api_keys::UpdateApiKeyRequest
    ))
)]
pub struct ApiDoc;<|MERGE_RESOLUTION|>--- conflicted
+++ resolved
@@ -148,12 +148,9 @@
         api_models::payments::Metadata,
         api_models::payments::WalletData,
         api_models::payments::KlarnaIssuer,
-<<<<<<< HEAD
         api_models::payments::AffirmIssuer,
         api_models::payments::AfterpayClearpayIssuer,
-=======
         api_models::payments::KlarnaIssuer,
->>>>>>> 09e4a170
         api_models::payments::NextAction,
         api_models::payments::PayLaterData,
         api_models::payments::MandateData,
