use common_utils::ext_traits::{ByteSliceExt, Encode};
use error_stack::{IntoReport, ResultExt};
use masking::ExposeInterface;

use super::{MockDb, Store};
use crate::{
    connection::pg_connection,
    core::errors::{self, CustomResult},
    services::logger,
    types::{self, storage},
};

#[async_trait::async_trait]
pub trait ConnectorAccessToken {
    async fn get_access_token(
        &self,
        merchant_id: &str,
        connector_name: &str,
    ) -> CustomResult<Option<types::AccessToken>, errors::StorageError>;

    async fn set_access_token(
        &self,
        merchant_id: &str,
        connector_name: &str,
        access_token: types::AccessToken,
    ) -> CustomResult<(), errors::StorageError>;
}

#[async_trait::async_trait]
impl ConnectorAccessToken for Store {
    async fn get_access_token(
        &self,
        merchant_id: &str,
        connector_name: &str,
    ) -> CustomResult<Option<types::AccessToken>, errors::StorageError> {
        //TODO: Handle race condition
        // This function should acquire a global lock on some resource, if access token is already
        // being refreshed by other request then wait till it finishes and use the same access token
        let key = format!("access_token_{merchant_id}_{connector_name}");
        let maybe_token = self
            .redis_conn()
            .map_err(Into::<errors::StorageError>::into)?
            .get_key::<Option<Vec<u8>>>(&key)
            .await
            .change_context(errors::StorageError::KVError)
            .attach_printable("DB error when getting access token")?;

        let access_token: Option<types::AccessToken> = maybe_token
            .map(|token| token.parse_struct("AccessToken"))
            .transpose()
            .change_context(errors::ParsingError)
            .change_context(errors::StorageError::DeserializationFailed)?;

        Ok(access_token)
    }

    async fn set_access_token(
        &self,
        merchant_id: &str,
        connector_name: &str,
        access_token: types::AccessToken,
    ) -> CustomResult<(), errors::StorageError> {
        let key = format!("access_token_{merchant_id}_{connector_name}");
        let serialized_access_token =
            Encode::<types::AccessToken>::encode_to_string_of_json(&access_token)
                .change_context(errors::StorageError::SerializationFailed)?;
        self.redis_conn()
            .map_err(Into::<errors::StorageError>::into)?
            .set_key_with_expiry(&key, serialized_access_token, access_token.expires)
            .await
            .map_err(|error| {
                logger::error!(access_token_kv_error=?error);
                errors::StorageError::KVError
            })
            .into_report()
    }
}

#[async_trait::async_trait]
impl ConnectorAccessToken for MockDb {
    async fn get_access_token(
        &self,
        _merchant_id: &str,
        _connector_name: &str,
    ) -> CustomResult<Option<types::AccessToken>, errors::StorageError> {
        Ok(None)
    }

    async fn set_access_token(
        &self,
        _merchant_id: &str,
        _connector_name: &str,
        _access_token: types::AccessToken,
    ) -> CustomResult<(), errors::StorageError> {
        Ok(())
    }
}

#[async_trait::async_trait]
pub trait MerchantConnectorAccountInterface {
    async fn find_merchant_connector_account_by_merchant_id_connector(
        &self,
        merchant_id: &str,
        connector: &str,
    ) -> CustomResult<storage::MerchantConnectorAccount, errors::StorageError>;

    async fn insert_merchant_connector_account(
        &self,
        t: storage::MerchantConnectorAccountNew,
    ) -> CustomResult<storage::MerchantConnectorAccount, errors::StorageError>;

    async fn find_by_merchant_connector_account_merchant_id_merchant_connector_id(
        &self,
        merchant_id: &str,
        merchant_connector_id: &str,
    ) -> CustomResult<storage::MerchantConnectorAccount, errors::StorageError>;

    async fn find_merchant_connector_account_by_merchant_id_list(
        &self,
        merchant_id: &str,
    ) -> CustomResult<Vec<storage::MerchantConnectorAccount>, errors::StorageError>;

    async fn update_merchant_connector_account(
        &self,
        this: storage::MerchantConnectorAccount,
        merchant_connector_account: storage::MerchantConnectorAccountUpdate,
    ) -> CustomResult<storage::MerchantConnectorAccount, errors::StorageError>;

    async fn delete_merchant_connector_account_by_merchant_id_merchant_connector_id(
        &self,
        merchant_id: &str,
        merchant_connector_id: &str,
    ) -> CustomResult<bool, errors::StorageError>;
}

#[async_trait::async_trait]
impl MerchantConnectorAccountInterface for Store {
    async fn find_merchant_connector_account_by_merchant_id_connector(
        &self,
        merchant_id: &str,
        connector: &str,
    ) -> CustomResult<storage::MerchantConnectorAccount, errors::StorageError> {
        let conn = pg_connection(&self.master_pool).await?;
        storage::MerchantConnectorAccount::find_by_merchant_id_connector(
            &conn,
            merchant_id,
            connector,
        )
        .await
        .map_err(Into::into)
        .into_report()
    }

    async fn find_by_merchant_connector_account_merchant_id_merchant_connector_id(
        &self,
        merchant_id: &str,
        merchant_connector_id: &str,
    ) -> CustomResult<storage::MerchantConnectorAccount, errors::StorageError> {
        let find_call = || async {
            let conn = pg_connection(&self.master_pool).await?;
            storage::MerchantConnectorAccount::find_by_merchant_id_merchant_connector_id(
                &conn,
                merchant_id,
                merchant_connector_id,
            )
            .await
            .map_err(Into::into)
            .into_report()
        };
        #[cfg(not(feature = "accounts_cache"))]
        {
            find_call().await
        }

        #[cfg(feature = "accounts_cache")]
        {
            super::cache::get_or_populate_cache(self, merchant_connector_id, find_call).await
        }
    }

    async fn insert_merchant_connector_account(
        &self,
        t: storage::MerchantConnectorAccountNew,
    ) -> CustomResult<storage::MerchantConnectorAccount, errors::StorageError> {
<<<<<<< HEAD
        let conn = pg_connection(&self.master_pool).await;
        t.insert(&conn).await.map_err(|error| {
            logger::debug!(hola_error=?error);
            Into::into(error)
        }).into_report()
=======
        let conn = pg_connection(&self.master_pool).await?;
        t.insert(&conn).await.map_err(Into::into).into_report()
>>>>>>> 63f9b612
    }

    async fn find_merchant_connector_account_by_merchant_id_list(
        &self,
        merchant_id: &str,
    ) -> CustomResult<Vec<storage::MerchantConnectorAccount>, errors::StorageError> {
        let conn = pg_connection(&self.master_pool).await?;
        storage::MerchantConnectorAccount::find_by_merchant_id(&conn, merchant_id)
            .await
            .map_err(Into::into)
            .into_report()
    }

    async fn update_merchant_connector_account(
        &self,
        this: storage::MerchantConnectorAccount,
        merchant_connector_account: storage::MerchantConnectorAccountUpdate,
    ) -> CustomResult<storage::MerchantConnectorAccount, errors::StorageError> {
        let _merchant_connector_id = this.merchant_connector_id.clone();
        let update_call = || async {
            let conn = pg_connection(&self.master_pool).await?;
            this.update(&conn, merchant_connector_account)
                .await
                .map_err(Into::into)
                .into_report()
        };

        #[cfg(feature = "accounts_cache")]
        {
            super::cache::redact_cache(self, &_merchant_connector_id, update_call).await
        }

        #[cfg(not(feature = "accounts_cache"))]
        {
            update_call().await
        }
    }

    async fn delete_merchant_connector_account_by_merchant_id_merchant_connector_id(
        &self,
        merchant_id: &str,
        merchant_connector_id: &str,
    ) -> CustomResult<bool, errors::StorageError> {
        let conn = pg_connection(&self.master_pool).await?;
        storage::MerchantConnectorAccount::delete_by_merchant_id_merchant_connector_id(
            &conn,
            merchant_id,
            merchant_connector_id,
        )
        .await
        .map_err(Into::into)
        .into_report()
    }
}

#[async_trait::async_trait]
impl MerchantConnectorAccountInterface for MockDb {
    // safety: only used for testing
    #[allow(clippy::unwrap_used)]
    async fn find_merchant_connector_account_by_merchant_id_connector(
        &self,
        merchant_id: &str,
        connector: &str,
    ) -> CustomResult<storage::MerchantConnectorAccount, errors::StorageError> {
        let accounts = self.merchant_connector_accounts.lock().await;
        let account = accounts
            .iter()
            .find(|account| {
                account.merchant_id == merchant_id && account.connector_name == connector
            })
            .cloned()
            .unwrap();
        Ok(account)
    }

    async fn find_by_merchant_connector_account_merchant_id_merchant_connector_id(
        &self,
        _merchant_id: &str,
        _merchant_connector_id: &str,
    ) -> CustomResult<storage::MerchantConnectorAccount, errors::StorageError> {
        // [#172]: Implement function for `MockDb`
        Err(errors::StorageError::MockDbError)?
    }

    #[allow(clippy::panic)]
    async fn insert_merchant_connector_account(
        &self,
        t: storage::MerchantConnectorAccountNew,
    ) -> CustomResult<storage::MerchantConnectorAccount, errors::StorageError> {
        let mut accounts = self.merchant_connector_accounts.lock().await;
        let account = storage::MerchantConnectorAccount {
            #[allow(clippy::as_conversions)]
            id: accounts.len() as i32,
            merchant_id: t.merchant_id.unwrap_or_default(),
            connector_name: t.connector_name.unwrap_or_default(),
            connector_account_details: t.connector_account_details.unwrap_or_default().expose(),
            test_mode: t.test_mode,
            disabled: t.disabled,
            merchant_connector_id: t.merchant_connector_id,
            payment_methods_enabled: t.payment_methods_enabled,
            metadata: t.metadata,
            connector_type: t
                .connector_type
                .unwrap_or(crate::types::storage::enums::ConnectorType::FinOperations),
        };
        accounts.push(account.clone());
        Ok(account)
    }

    async fn find_merchant_connector_account_by_merchant_id_list(
        &self,
        _merchant_id: &str,
    ) -> CustomResult<Vec<storage::MerchantConnectorAccount>, errors::StorageError> {
        // [#172]: Implement function for `MockDb`
        Err(errors::StorageError::MockDbError)?
    }

    async fn update_merchant_connector_account(
        &self,
        _this: storage::MerchantConnectorAccount,
        _merchant_connector_account: storage::MerchantConnectorAccountUpdate,
    ) -> CustomResult<storage::MerchantConnectorAccount, errors::StorageError> {
        // [#172]: Implement function for `MockDb`
        Err(errors::StorageError::MockDbError)?
    }

    async fn delete_merchant_connector_account_by_merchant_id_merchant_connector_id(
        &self,
        _merchant_id: &str,
        _merchant_connector_id: &str,
    ) -> CustomResult<bool, errors::StorageError> {
        // [#172]: Implement function for `MockDb`
        Err(errors::StorageError::MockDbError)?
    }
}<|MERGE_RESOLUTION|>--- conflicted
+++ resolved
@@ -182,16 +182,8 @@
         &self,
         t: storage::MerchantConnectorAccountNew,
     ) -> CustomResult<storage::MerchantConnectorAccount, errors::StorageError> {
-<<<<<<< HEAD
-        let conn = pg_connection(&self.master_pool).await;
-        t.insert(&conn).await.map_err(|error| {
-            logger::debug!(hola_error=?error);
-            Into::into(error)
-        }).into_report()
-=======
         let conn = pg_connection(&self.master_pool).await?;
         t.insert(&conn).await.map_err(Into::into).into_report()
->>>>>>> 63f9b612
     }
 
     async fn find_merchant_connector_account_by_merchant_id_list(
