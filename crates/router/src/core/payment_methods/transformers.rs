use common_utils::ext_traits::StringExt;
use error_stack::ResultExt;
use josekit::jwe;
use serde::{Deserialize, Serialize};

#[cfg(feature = "kms")]
use crate::services::kms;
use crate::{
    configs::settings::{Jwekey, Locker},
    core::errors::{self, CustomResult},
    headers,
    pii::{self, prelude::*, Secret},
    services::{api as services, encryption},
    types::{api, storage},
    utils::{self, OptionExt},
};

#[derive(Debug, Deserialize, Serialize)]
pub struct StoreCardReq<'a> {
    pub merchant_id: &'a str,
    pub merchant_customer_id: String,
    pub card: Card,
}

#[derive(Debug, Deserialize, Serialize)]
pub struct Card {
    pub card_number: Secret<String, pii::CardNumber>,
    pub name_on_card: Option<Secret<String>>,
    pub card_exp_month: Secret<String>,
    pub card_exp_year: Secret<String>,
    pub card_brand: Option<String>,
    pub card_isin: Option<String>,
    pub nick_name: Option<String>,
}

#[derive(Debug, Deserialize, Serialize)]
pub struct StoreCardResp {
    pub status: String,
    pub error_message: Option<String>,
    pub error_code: Option<String>,
    pub payload: Option<StoreCardRespPayload>,
}

#[derive(Debug, Deserialize, Serialize)]
pub struct StoreCardRespPayload {
    pub card_reference: String,
}

#[derive(Debug, Deserialize, Serialize)]
pub struct CardReqBody<'a> {
    pub merchant_id: &'a str,
    pub merchant_customer_id: String,
    pub card_reference: String,
}

#[derive(Debug, Deserialize, Serialize)]
pub struct RetrieveCardResp {
    pub status: String,
    pub error_message: Option<String>,
    pub error_code: Option<String>,
    pub payload: Option<RetrieveCardRespPayload>,
}

#[derive(Debug, Deserialize, Serialize)]
pub struct RetrieveCardRespPayload {
    pub card: Option<Card>,
    pub enc_card_data: Option<String>,
}

#[derive(Debug, Deserialize, Serialize)]
pub struct DeleteCardResp {
    pub status: String,
    pub error_message: Option<String>,
    pub error_code: Option<String>,
}

#[derive(Debug, Deserialize, Serialize)]
#[serde(rename_all = "camelCase")]
pub struct AddCardRequest<'a> {
    pub card_number: Secret<String, pii::CardNumber>,
    pub customer_id: &'a str,
    pub card_exp_month: Secret<String>,
    pub card_exp_year: Secret<String>,
    pub merchant_id: &'a str,
    pub email_address: Option<Secret<String, pii::Email>>,
    pub name_on_card: Option<Secret<String>>,
    pub nickname: Option<String>,
}

#[derive(Debug, Deserialize, Serialize)]
#[serde(rename_all = "camelCase")]
pub struct AddCardResponse {
    pub card_id: String,
    pub external_id: String,
    pub card_fingerprint: Secret<String>,
    pub card_global_fingerprint: Secret<String>,
    #[serde(rename = "merchant_id")]
    pub merchant_id: Option<String>,
    pub card_number: Option<Secret<String, pii::CardNumber>>,
    pub card_exp_year: Option<Secret<String>>,
    pub card_exp_month: Option<Secret<String>>,
    pub name_on_card: Option<Secret<String>>,
    pub nickname: Option<String>,
    pub customer_id: Option<String>,
    pub duplicate: Option<bool>,
}

#[derive(Debug, Deserialize, Serialize)]
pub struct GetCardResponse {
    pub card: AddCardResponse,
}

#[derive(Debug, Deserialize, Serialize)]
#[serde(rename_all = "camelCase")]
pub struct GetCard<'a> {
    merchant_id: &'a str,
    card_id: &'a str,
}

#[derive(Debug, Deserialize, Serialize)]
#[serde(rename_all = "camelCase")]
pub struct DeleteCardResponse {
    pub card_id: Option<String>,
    pub external_id: Option<String>,
    pub card_isin: Option<Secret<String>>,
    pub status: String,
}

<<<<<<< HEAD
#[derive(Debug, Deserialize, Serialize)]
pub struct ListOfPmMetadata {
    #[serde(flatten)]
    list_of_metadata: Vec<PaymentMethodMetadata>,
}

#[derive(Debug, Deserialize, Serialize)]
pub struct PaymentMethodMetadata {
    pub connector: String,
    pub token: String,
}

pub fn mk_add_card_request(
=======
pub fn basilisk_hs_key_id() -> &'static str {
    "1"
}

pub fn get_dotted_jwe(jwe: encryption::JweBody) -> String {
    let header = jwe.header;
    let encryption_key = jwe.encrypted_key;
    let iv = jwe.iv;
    let encryption_payload = jwe.encrypted_payload;
    let tag = jwe.tag;
    format!("{header}.{encryption_key}.{iv}.{encryption_payload}.{tag}")
}

pub fn get_dotted_jws(jws: encryption::JwsBody) -> String {
    let header = jws.header;
    let payload = jws.payload;
    let signature = jws.signature;
    format!("{header}.{payload}.{signature}")
}

pub async fn get_decrypted_response_payload(
    jwekey: &Jwekey,
    jwe_body: encryption::JweBody,
) -> CustomResult<String, errors::VaultError> {
    #[cfg(feature = "kms")]
    let public_key = kms::KeyHandler::get_kms_decrypted_key(
        &jwekey.aws_region,
        &jwekey.aws_key_id,
        jwekey.vault_encryption_key.to_string(),
    )
    .await
    .change_context(errors::VaultError::SaveCardFailed)
    .attach_printable("Fails to get public key of vault")?;
    #[cfg(not(feature = "kms"))]
    let public_key = jwekey.vault_encryption_key.to_owned();
    #[cfg(feature = "kms")]
    let private_key = kms::KeyHandler::get_kms_decrypted_key(
        &jwekey.aws_region,
        &jwekey.aws_key_id,
        jwekey.vault_private_key.to_string(),
    )
    .await
    .change_context(errors::VaultError::SaveCardFailed)
    .attach_printable("Error getting private key for signing jws")?;
    #[cfg(not(feature = "kms"))]
    let private_key = jwekey.vault_private_key.to_owned();
    let jwt = get_dotted_jwe(jwe_body);
    let key_id = basilisk_hs_key_id();
    let alg = jwe::RSA_OAEP;
    let jwe_decrypted = encryption::decrypt_jwe(jwekey, &jwt, key_id, key_id, private_key, alg)
        .await
        .change_context(errors::VaultError::SaveCardFailed)
        .attach_printable("Jwe Decryption failed for JweBody for vault")?;

    let jws = jwe_decrypted
        .parse_struct("JwsBody")
        .change_context(errors::VaultError::ResponseDeserializationFailed)?;
    let jws_body = get_dotted_jws(jws);

    encryption::verify_sign(jws_body, &public_key)
        .change_context(errors::VaultError::SaveCardFailed)
        .attach_printable("Jws Decryption failed for JwsBody for vault")
}

pub async fn mk_basilisk_req(
    jwekey: &Jwekey,
    jws: &str,
) -> CustomResult<encryption::JweBody, errors::VaultError> {
    let jws_payload: Vec<&str> = jws.split('.').collect();

    let generate_jws_body = |payload: Vec<&str>| -> Option<encryption::JwsBody> {
        Some(encryption::JwsBody {
            header: payload.first()?.to_string(),
            payload: payload.get(1)?.to_string(),
            signature: payload.get(2)?.to_string(),
        })
    };

    let jws_body = generate_jws_body(jws_payload).ok_or(errors::VaultError::SaveCardFailed)?;

    let payload = utils::Encode::<encryption::JwsBody>::encode_to_vec(&jws_body)
        .change_context(errors::VaultError::SaveCardFailed)?;
    #[cfg(feature = "kms")]
    let public_key = kms::KeyHandler::get_kms_decrypted_key(
        &jwekey.aws_region,
        &jwekey.aws_key_id,
        jwekey.vault_encryption_key.to_string(),
    )
    .await
    .change_context(errors::VaultError::SaveCardFailed)
    .attach_printable("Fails to get encryption key of vault")?;
    #[cfg(not(feature = "kms"))]
    let public_key = jwekey.vault_encryption_key.to_owned();

    let jwe_encrypted = encryption::encrypt_jwe(jwekey, &payload, public_key)
        .await
        .change_context(errors::VaultError::SaveCardFailed)
        .attach_printable("Error on jwe encrypt")?;
    let jwe_payload: Vec<&str> = jwe_encrypted.split('.').collect();

    let generate_jwe_body = |payload: Vec<&str>| -> Option<encryption::JweBody> {
        Some(encryption::JweBody {
            header: payload.first()?.to_string(),
            iv: payload.get(2)?.to_string(),
            encrypted_payload: payload.get(3)?.to_string(),
            tag: payload.get(4)?.to_string(),
            encrypted_key: payload.get(1)?.to_string(),
        })
    };

    let jwe_body = generate_jwe_body(jwe_payload).ok_or(errors::VaultError::SaveCardFailed)?;

    Ok(jwe_body)
}

pub async fn mk_add_card_request_hs(
    jwekey: &Jwekey,
>>>>>>> b5b3d57c
    locker: &Locker,
    card: &api::CardDetail,
    customer_id: &str,
    _req: &api::PaymentMethodCreate,
    _locker_id: &str,
    merchant_id: &str,
) -> CustomResult<services::Request, errors::VaultError> {
    let merchant_customer_id = if cfg!(feature = "sandbox") {
        format!("{customer_id}::{merchant_id}")
    } else {
        customer_id.to_owned()
    };
    let card = Card {
        card_number: card.card_number.to_owned(),
        name_on_card: card.card_holder_name.to_owned(),
        card_exp_month: card.card_exp_month.to_owned(),
        card_exp_year: card.card_exp_year.to_owned(),
        card_brand: None,
        card_isin: None,
        nick_name: None,
    };
    let store_card_req = StoreCardReq {
        merchant_id,
        merchant_customer_id,
        card,
    };
    let payload = utils::Encode::<StoreCardReq<'_>>::encode_to_vec(&store_card_req)
        .change_context(errors::VaultError::RequestEncodingFailed)?;
    #[cfg(feature = "kms")]
    let private_key = kms::KeyHandler::get_kms_decrypted_key(
        &jwekey.aws_region,
        &jwekey.aws_key_id,
        jwekey.vault_private_key.to_string(),
    )
    .await
    .change_context(errors::VaultError::SaveCardFailed)
    .attach_printable("Error getting private key for signing jws")?;
    #[cfg(not(feature = "kms"))]
    let private_key = jwekey.vault_private_key.to_owned();

    let jws = encryption::jws_sign_payload(&payload, basilisk_hs_key_id(), private_key)
        .await
        .change_context(errors::VaultError::RequestEncodingFailed)?;

    let jwe_payload = mk_basilisk_req(jwekey, &jws).await?;

    let body = utils::Encode::<encryption::JweBody>::encode_to_value(&jwe_payload)
        .change_context(errors::VaultError::RequestEncodingFailed)?;
    let mut url = locker.host.to_owned();
    url.push_str("/cards/add");
    let mut request = services::Request::new(services::Method::Post, &url);
    request.add_header(headers::CONTENT_TYPE, "application/json");
    request.set_body(body.to_string());
    Ok(request)
}

pub fn mk_add_card_response_hs(
    card: api::CardDetail,
    card_reference: String,
    req: api::PaymentMethodCreate,
    merchant_id: &str,
) -> api::PaymentMethodResponse {
    let mut card_number = card.card_number.peek().to_owned();
    let card = api::CardDetailFromLocker {
        scheme: None,
        last4_digits: Some(card_number.split_off(card_number.len() - 4)),
        issuer_country: None, // [#256] bin mapping
        card_number: Some(card.card_number),
        expiry_month: Some(card.card_exp_month),
        expiry_year: Some(card.card_exp_year),
        card_token: None,       // [#256]
        card_fingerprint: None, // fingerprint not send by basilisk-hs need to have this feature in case we need it in future
        card_holder_name: card.card_holder_name,
    };
    api::PaymentMethodResponse {
        merchant_id: merchant_id.to_owned(),
        customer_id: req.customer_id,
        payment_method_id: card_reference,
        payment_method: req.payment_method,
        payment_method_type: req.payment_method_type,
        card: Some(card),
        metadata: req.metadata,
        created: Some(common_utils::date_time::now()),
        recurring_enabled: false,           // [#256]
        installment_payment_enabled: false, // #[#256]
        payment_experience: Some(vec![api_models::enums::PaymentExperience::RedirectToUrl]), // [#256]
    }
}

pub fn mk_add_card_response(
    card: api::CardDetail,
    response: AddCardResponse,
    req: api::PaymentMethodCreate,
    merchant_id: &str,
    _connector: Option<&api::ConnectorData>,
    _token: Option<String>,
) -> api::PaymentMethodResponse {
    let mut card_number = card.card_number.peek().to_owned();
    let card = api::CardDetailFromLocker {
        scheme: None,
        last4_digits: Some(card_number.split_off(card_number.len() - 4)),
        issuer_country: None, // [#256] bin mapping
        card_number: Some(card.card_number),
        expiry_month: Some(card.card_exp_month),
        expiry_year: Some(card.card_exp_year),
        card_token: Some(response.external_id.into()), // [#256]
        card_fingerprint: Some(response.card_fingerprint),
        card_holder_name: None,
    };
    api::PaymentMethodResponse {
        merchant_id: merchant_id.to_owned(),
        customer_id: req.customer_id,
        payment_method_id: response.card_id,
        payment_method: req.payment_method,
        payment_method_type: req.payment_method_type,
        card: Some(card),
        metadata: req.metadata,
        created: Some(common_utils::date_time::now()),
        recurring_enabled: false,           // [#256]
        installment_payment_enabled: false, // [#256] Pending on discussion, and not stored in the card locker
        payment_experience: None,           // [#256]
    }
}

pub fn mk_add_card_request(
    locker: &Locker,
    card: &api::CardDetail,
    customer_id: &str,
    _req: &api::PaymentMethodCreate,
    locker_id: &str,
    merchant_id: &str,
) -> CustomResult<services::Request, errors::VaultError> {
    let customer_id = if cfg!(feature = "sandbox") {
        format!("{customer_id}::{merchant_id}")
    } else {
        customer_id.to_owned()
    };
    let add_card_req = AddCardRequest {
        card_number: card.card_number.clone(),
        customer_id: &customer_id,
        card_exp_month: card.card_exp_month.clone(),
        card_exp_year: card.card_exp_year.clone(),
        merchant_id: locker_id,
        email_address: Some("dummy@gmail.com".to_string().into()), //
        name_on_card: Some("John Doe".to_string().into()),         // [#256]
        nickname: Some("router".to_string()),                      //
    };
    let body = utils::Encode::<AddCardRequest<'_>>::url_encode(&add_card_req)
        .change_context(errors::VaultError::RequestEncodingFailed)?;
    let mut url = locker.host.to_owned();
    url.push_str("/card/addCard");
    let mut request = services::Request::new(services::Method::Post, &url);
    request.add_header(headers::CONTENT_TYPE, "application/x-www-form-urlencoded");
    request.set_body(body);
    Ok(request)
}

pub async fn mk_get_card_request_hs(
    jwekey: &Jwekey,
    locker: &Locker,
    customer_id: &str,
    merchant_id: &str,
    card_reference: &str,
) -> CustomResult<services::Request, errors::VaultError> {
    let merchant_customer_id = if cfg!(feature = "sandbox") {
        format!("{customer_id}::{merchant_id}")
    } else {
        customer_id.to_owned()
    };
    let card_req_body = CardReqBody {
        merchant_id,
        merchant_customer_id,
        card_reference: card_reference.to_owned(),
    };
    let payload = utils::Encode::<CardReqBody<'_>>::encode_to_vec(&card_req_body)
        .change_context(errors::VaultError::RequestEncodingFailed)?;
    #[cfg(feature = "kms")]
    let private_key = kms::KeyHandler::get_kms_decrypted_key(
        &jwekey.aws_region,
        &jwekey.aws_key_id,
        jwekey.vault_private_key.to_string(),
    )
    .await
    .change_context(errors::VaultError::SaveCardFailed)
    .attach_printable("Error getting private key for signing jws")?;
    #[cfg(not(feature = "kms"))]
    let private_key = jwekey.vault_private_key.to_owned();

    let jws = encryption::jws_sign_payload(&payload, basilisk_hs_key_id(), private_key)
        .await
        .change_context(errors::VaultError::RequestEncodingFailed)?;

    let jwe_payload = mk_basilisk_req(jwekey, &jws).await?;

    let body = utils::Encode::<encryption::JweBody>::encode_to_value(&jwe_payload)
        .change_context(errors::VaultError::RequestEncodingFailed)?;
    let mut url = locker.host.to_owned();
    url.push_str("/cards/retrieve");
    let mut request = services::Request::new(services::Method::Post, &url);
    request.add_header(headers::CONTENT_TYPE, "application/json");
    request.set_body(body.to_string());
    Ok(request)
}

pub fn mk_get_card_request<'a>(
    locker: &Locker,
    locker_id: &'a str,
    card_id: &'a str,
) -> CustomResult<services::Request, errors::VaultError> {
    let get_card_req = GetCard {
        merchant_id: locker_id,
        card_id,
    };

    let body = utils::Encode::<GetCard<'_>>::url_encode(&get_card_req)
        .change_context(errors::VaultError::RequestEncodingFailed)?;
    let mut url = locker.host.to_owned();
    url.push_str("/card/getCard");
    let mut request = services::Request::new(services::Method::Post, &url);
    request.add_header(headers::CONTENT_TYPE, "application/x-www-form-urlencoded");
    request.set_body(body);
    Ok(request)
}

pub fn mk_get_card_response(card: GetCardResponse) -> errors::RouterResult<Card> {
    Ok(Card {
        card_number: card.card.card_number.get_required_value("card_number")?,
        name_on_card: card.card.name_on_card,
        card_exp_month: card
            .card
            .card_exp_month
            .get_required_value("card_exp_month")?,
        card_exp_year: card
            .card
            .card_exp_year
            .get_required_value("card_exp_year")?,
        card_brand: None,
        card_isin: None,
        nick_name: card.card.nickname,
    })
}

pub async fn mk_delete_card_request_hs(
    jwekey: &Jwekey,
    locker: &Locker,
    customer_id: &str,
    merchant_id: &str,
    card_reference: &str,
) -> CustomResult<services::Request, errors::VaultError> {
    let merchant_customer_id = if cfg!(feature = "sandbox") {
        format!("{customer_id}::{merchant_id}")
    } else {
        customer_id.to_owned()
    };
    let card_req_body = CardReqBody {
        merchant_id,
        merchant_customer_id,
        card_reference: card_reference.to_owned(),
    };
    let payload = utils::Encode::<CardReqBody<'_>>::encode_to_vec(&card_req_body)
        .change_context(errors::VaultError::RequestEncodingFailed)?;
    #[cfg(feature = "kms")]
    let private_key = kms::KeyHandler::get_kms_decrypted_key(
        &jwekey.aws_region,
        &jwekey.aws_key_id,
        jwekey.vault_private_key.to_string(),
    )
    .await
    .change_context(errors::VaultError::SaveCardFailed)
    .attach_printable("Error getting private key for signing jws")?;

    #[cfg(not(feature = "kms"))]
    let private_key = jwekey.vault_private_key.to_owned();

    let jws = encryption::jws_sign_payload(&payload, basilisk_hs_key_id(), private_key)
        .await
        .change_context(errors::VaultError::RequestEncodingFailed)?;

    let jwe_payload = mk_basilisk_req(jwekey, &jws).await?;

    let body = utils::Encode::<encryption::JweBody>::encode_to_value(&jwe_payload)
        .change_context(errors::VaultError::RequestEncodingFailed)?;
    let mut url = locker.host.to_owned();
    url.push_str("/cards/delete");
    let mut request = services::Request::new(services::Method::Post, &url);
    request.add_header(headers::CONTENT_TYPE, "application/json");
    request.set_body(body.to_string());
    Ok(request)
}

pub fn mk_delete_card_request<'a>(
    locker: &Locker,
    merchant_id: &'a str,
    card_id: &'a str,
) -> CustomResult<services::Request, errors::VaultError> {
    let delete_card_req = GetCard {
        merchant_id,
        card_id,
    };
    let body = utils::Encode::<GetCard<'_>>::url_encode(&delete_card_req)
        .change_context(errors::VaultError::RequestEncodingFailed)?;
    let mut url = locker.host.to_owned();
    url.push_str("/card/deleteCard");
    let mut request = services::Request::new(services::Method::Post, &url);
    request.add_header(headers::X_ROUTER, "test");
    request.add_header(headers::CONTENT_TYPE, "application/x-www-form-urlencoded");

    request.set_body(body);
    Ok(request)
}

pub fn mk_delete_card_response(
    response: DeleteCardResponse,
) -> errors::RouterResult<DeleteCardResp> {
    Ok(DeleteCardResp {
        status: response.status,
        error_message: None,
        error_code: None,
    })
}

pub fn get_card_detail(
    pm: &storage::PaymentMethod,
    response: Card,
) -> CustomResult<api::CardDetailFromLocker, errors::VaultError> {
    let card_number = response.card_number;
    let mut last4_digits = card_number.peek().to_owned();
    let card_detail = api::CardDetailFromLocker {
        scheme: pm.scheme.to_owned(),
        issuer_country: pm.issuer_country.clone(),
        last4_digits: Some(last4_digits.split_off(last4_digits.len() - 4)),
        card_number: Some(card_number),
        expiry_month: Some(response.card_exp_month),
        expiry_year: Some(response.card_exp_year),
        card_token: None,
        card_fingerprint: None,
        card_holder_name: None,
    };
    Ok(card_detail)
}

//------------------------------------------------TokenizeService------------------------------------------------
pub fn mk_crud_locker_request(
    locker: &Locker,
    path: &str,
    req: api::TokenizePayloadEncrypted,
) -> CustomResult<services::Request, errors::VaultError> {
    let body = utils::Encode::<api::TokenizePayloadEncrypted>::encode_to_value(&req)
        .change_context(errors::VaultError::RequestEncodingFailed)?;
    let mut url = locker.basilisk_host.to_owned();
    url.push_str(path);
    let mut request = services::Request::new(services::Method::Post, &url);
    request.add_header(headers::X_ROUTER, "test");
    request.add_header(headers::CONTENT_TYPE, "application/json");
    request.set_body(body.to_string());
    Ok(request)
}

pub fn mk_card_value1(
    card_number: String,
    exp_year: String,
    exp_month: String,
    name_on_card: Option<String>,
    nickname: Option<String>,
    card_last_four: Option<String>,
    card_token: Option<String>,
) -> CustomResult<String, errors::VaultError> {
    let value1 = api::TokenizedCardValue1 {
        card_number,
        exp_year,
        exp_month,
        name_on_card,
        nickname,
        card_last_four,
        card_token,
    };
    let value1_req = utils::Encode::<api::TokenizedCardValue1>::encode_to_string_of_json(&value1)
        .change_context(errors::VaultError::FetchCardFailed)?;
    Ok(value1_req)
}

pub fn mk_card_value2(
    card_security_code: Option<String>,
    card_fingerprint: Option<String>,
    external_id: Option<String>,
    customer_id: Option<String>,
    payment_method_id: Option<String>,
) -> CustomResult<String, errors::VaultError> {
    let value2 = api::TokenizedCardValue2 {
        card_security_code,
        card_fingerprint,
        external_id,
        customer_id,
        payment_method_id,
    };
    let value2_req = utils::Encode::<api::TokenizedCardValue2>::encode_to_string_of_json(&value2)
        .change_context(errors::VaultError::FetchCardFailed)?;
    Ok(value2_req)
}<|MERGE_RESOLUTION|>--- conflicted
+++ resolved
@@ -126,7 +126,6 @@
     pub status: String,
 }
 
-<<<<<<< HEAD
 #[derive(Debug, Deserialize, Serialize)]
 pub struct ListOfPmMetadata {
     #[serde(flatten)]
@@ -139,8 +138,6 @@
     pub token: String,
 }
 
-pub fn mk_add_card_request(
-=======
 pub fn basilisk_hs_key_id() -> &'static str {
     "1"
 }
@@ -258,7 +255,6 @@
 
 pub async fn mk_add_card_request_hs(
     jwekey: &Jwekey,
->>>>>>> b5b3d57c
     locker: &Locker,
     card: &api::CardDetail,
     customer_id: &str,
