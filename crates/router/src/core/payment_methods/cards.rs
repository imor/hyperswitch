--- conflicted
+++ resolved
@@ -10,17 +10,12 @@
     },
     payments::BankCodeResponse,
 };
-<<<<<<< HEAD
-use common_utils::{consts, ext_traits::AsyncExt, generate_id};
-use error_stack::{report, IntoReport, ResultExt};
-=======
 use common_utils::{
     consts,
     ext_traits::{AsyncExt, BytesExt, StringExt},
     generate_id,
 };
-use error_stack::{report, ResultExt};
->>>>>>> b5b3d57c
+use error_stack::{report, IntoReport, ResultExt};
 use router_env::{instrument, tracing};
 use serde_json::Value;
 use storage_models::payment_method::PaymentMethodUpdate;
@@ -83,7 +78,7 @@
             payment_method_type: req.payment_method_type.map(ForeignInto::foreign_into),
             payment_method_issuer: req.payment_method_issuer.clone(),
             scheme: req.card_network.clone(),
-            metadata: pm_metadata,
+            metadata: pm_metadata.map(masking::Secret::new),
             ..storage::PaymentMethodNew::default()
         })
         .await?;
@@ -103,8 +98,7 @@
     let merchant_id = &merchant_account.merchant_id;
     let customer_id = req.customer_id.clone().get_required_value("customer_id")?;
     match req.card.clone() {
-<<<<<<< HEAD
-        Some(card) => add_card(
+        Some(card) => add_card_to_locker(
             state,
             req,
             card,
@@ -116,15 +110,9 @@
         .await
         .change_context(errors::ApiErrorResponse::InternalServerError)
         .attach_printable("Add Card Failed"),
-=======
-        Some(card) => add_card_to_locker(state, req, card, customer_id, merchant_account)
-            .await
-            .change_context(errors::ApiErrorResponse::InternalServerError)
-            .attach_printable("Add Card Failed"),
->>>>>>> b5b3d57c
         None => {
             let payment_method_id = generate_id(consts::ID_LENGTH, "pm");
-            create_payment_method(
+            let payment_method = create_payment_method(
                 &*state.store,
                 &req,
                 &customer_id,
@@ -144,7 +132,7 @@
                 payment_method: req.payment_method,
                 payment_method_type: req.payment_method_type,
                 card: None,
-                metadata: req.metadata,
+                metadata: payment_method.metadata,
                 created: Some(common_utils::date_time::now()),
                 recurring_enabled: false,           //[#219]
                 installment_payment_enabled: false, //[#219]
@@ -205,13 +193,33 @@
     card: api::CardDetail,
     customer_id: String,
     merchant_account: &storage::MerchantAccount,
+    connector: Option<&api::ConnectorData>,
+    token: Option<String>,
 ) -> errors::CustomResult<api::PaymentMethodResponse, errors::VaultError> {
     match state.conf.locker.locker_setup {
         settings::LockerSetup::BasiliskLocker => {
-            add_card_hs(state, req, card, customer_id, merchant_account).await
+            add_card_hs(
+                state,
+                req,
+                card,
+                customer_id,
+                merchant_account,
+                connector,
+                token,
+            )
+            .await
         }
         settings::LockerSetup::LegacyLocker => {
-            add_card(state, req, card, customer_id, merchant_account).await
+            add_card(
+                state,
+                req,
+                card,
+                customer_id,
+                merchant_account,
+                connector,
+                token,
+            )
+            .await
         }
     }
 }
@@ -264,6 +272,8 @@
     card: api::CardDetail,
     customer_id: String,
     merchant_account: &storage::MerchantAccount,
+    connector: Option<&api::ConnectorData>,
+    token: Option<String>,
 ) -> errors::CustomResult<api::PaymentMethodResponse, errors::VaultError> {
     let locker = &state.conf.locker;
     let jwekey = &state.conf.jwekey;
@@ -314,15 +324,84 @@
         .get_required_value("StoreCardRespPayload")
         .change_context(errors::VaultError::SaveCardFailed)?;
 
+    match db
+        .find_payment_method(&store_card_payload.card_reference)
+        .await
+    {
+        Ok(pm) => {
+            if let Some(token) = token.to_owned() {
+                let metadata = payment_methods::PaymentMethodMetadata {
+                    connector: connector
+                        .ok_or(errors::VaultError::MissingRequiredField {
+                            field_name: "connector",
+                        })?
+                        .connector_name
+                        .to_string(),
+                    token,
+                };
+                let metadata_value =
+                    utils::Encode::<payment_methods::PaymentMethodMetadata>::encode_to_value(
+                        &metadata,
+                    )
+                    .change_context(errors::VaultError::RequestEncodingFailed)?;
+
+                let mut vec_value: Vec<Value> = Vec::new();
+                if let Some(pm_metadata) = pm.metadata.to_owned() {
+                    let pm_metadata_value = pm_metadata.expose();
+                    let pm_metadata_vec = pm_metadata_value.as_array();
+                    if let Some(data) = pm_metadata_vec {
+                        for val in data {
+                            vec_value.push(val.to_owned());
+                        }
+                        vec_value.push(metadata_value);
+                    } else {
+                        vec_value.push(metadata_value);
+                    }
+                } else {
+                    vec_value.push(metadata_value);
+                }
+
+                let pm_update = PaymentMethodUpdate::MetadataUpdate {
+                    metadata: Some(Value::Array(vec_value)),
+                };
+
+                let _updated_pm = db
+                    .update_payment_method(pm, pm_update)
+                    .await
+                    .change_context(errors::VaultError::UpdateInPMDTableFailed)?;
+            };
+        }
+        Err(err) => {
+            if err.current_context().is_db_not_found() {
+                create_payment_method(
+                    db,
+                    &req,
+                    &customer_id,
+                    &store_card_payload.card_reference,
+                    merchant_id,
+                    connector,
+                    token.to_owned(),
+                )
+                .await
+                .change_context(errors::VaultError::PaymentMethodCreationFailed)?;
+            } else {
+                Err(errors::VaultError::PaymentMethodCreationFailed)?;
+            }
+        }
+    };
+
     create_payment_method(
         db,
         &req,
         &customer_id,
         &store_card_payload.card_reference,
         merchant_id,
+        connector,
+        token,
     )
     .await
     .change_context(errors::VaultError::PaymentMethodCreationFailed)?;
+
     let payment_method_resp = payment_methods::mk_add_card_response_hs(
         card,
         store_card_payload.card_reference,
@@ -400,7 +479,8 @@
 
                 let mut vec_value: Vec<Value> = Vec::new();
                 if let Some(pm_metadata) = pm.metadata.to_owned() {
-                    let pm_metadata_vec = pm_metadata.as_array();
+                    let pm_metadata_val = pm_metadata.expose();
+                    let pm_metadata_vec = pm_metadata_val.as_array();
                     if let Some(data) = pm_metadata_vec {
                         for val in data {
                             vec_value.push(val.to_owned());
