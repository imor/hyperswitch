pub mod authorize_flow;
pub mod cancel_flow;
pub mod capture_flow;
pub mod complete_authorize_flow;
pub mod psync_flow;
pub mod session_flow;
pub mod verfiy_flow;

use async_trait::async_trait;

use crate::{
    connector,
    core::{
        errors::{ConnectorError, CustomResult, RouterResult},
        payments,
    },
    routes::AppState,
    services,
    types::{self, api, storage},
};

#[async_trait]
pub trait ConstructFlowSpecificData<F, Req, Res> {
    async fn construct_router_data<'a>(
        &self,
        state: &AppState,
        connector_id: &str,
        merchant_account: &storage::MerchantAccount,
    ) -> RouterResult<types::RouterData<F, Req, Res>>;
}

#[async_trait]
pub trait Feature<F, T> {
    async fn decide_flows<'a>(
        self,
        state: &AppState,
        connector: &api::ConnectorData,
        maybe_customer: &Option<storage::Customer>,
        call_connector_action: payments::CallConnectorAction,
        merchant_account: &storage::MerchantAccount,
    ) -> RouterResult<Self>
    where
        Self: Sized,
        F: Clone,
        dyn api::Connector: services::ConnectorIntegration<F, T, types::PaymentsResponseData>;

    async fn add_access_token<'a>(
        &self,
        state: &AppState,
        connector: &api::ConnectorData,
        merchant_account: &storage::MerchantAccount,
    ) -> RouterResult<types::AddAccessTokenResult>
    where
        F: Clone,
        Self: Sized,
        dyn api::Connector: services::ConnectorIntegration<F, T, types::PaymentsResponseData>;
}

macro_rules! default_imp_for_complete_authorize{
    ($($path:ident::$connector:ident),*)=> {
        $(
            impl api::PaymentsCompleteAuthorize for $path::$connector {}
            impl
            services::ConnectorIntegration<
            api::CompleteAuthorize,
            types::CompleteAuthorizeData,
            types::PaymentsResponseData,
        > for $path::$connector
        {}
    )*
    };
}

default_imp_for_complete_authorize!(
    connector::Aci,
    connector::Adyen,
<<<<<<< HEAD
=======
    connector::Airwallex,
>>>>>>> 168fa32f
    connector::Applepay,
    connector::Authorizedotnet,
    connector::Bambora,
    connector::Bluesnap,
    connector::Braintree,
    connector::Checkout,
    connector::Cybersource,
    connector::Dlocal,
    connector::Fiserv,
    connector::Globalpay,
    connector::Klarna,
    connector::Multisafepay,
    connector::Payu,
    connector::Rapyd,
    connector::Shift4,
    connector::Stripe,
    connector::Trustpay,
    connector::Worldline,
    connector::Worldpay
);

macro_rules! default_imp_for_connector_redirect_response{
    ($($path:ident::$connector:ident),*)=> {
        $(
            impl services::ConnectorRedirectResponse for $path::$connector {
                fn get_flow_type(
                    &self,
                    _query_params: &str,
                    _json_payload: Option<serde_json::Value>,
                    _action: services::PaymentAction
                ) -> CustomResult<payments::CallConnectorAction, ConnectorError> {
                    Ok(payments::CallConnectorAction::Trigger)
                }
            }
    )*
    };
}

default_imp_for_connector_redirect_response!(
    connector::Aci,
    connector::Adyen,
<<<<<<< HEAD
=======
    connector::Airwallex,
>>>>>>> 168fa32f
    connector::Applepay,
    connector::Authorizedotnet,
    connector::Bambora,
    connector::Bluesnap,
    connector::Braintree,
    connector::Cybersource,
    connector::Dlocal,
    connector::Fiserv,
    connector::Globalpay,
    connector::Klarna,
    connector::Multisafepay,
    connector::Payu,
    connector::Rapyd,
    connector::Shift4,
    connector::Worldline,
    connector::Worldpay
);<|MERGE_RESOLUTION|>--- conflicted
+++ resolved
@@ -74,10 +74,6 @@
 default_imp_for_complete_authorize!(
     connector::Aci,
     connector::Adyen,
-<<<<<<< HEAD
-=======
-    connector::Airwallex,
->>>>>>> 168fa32f
     connector::Applepay,
     connector::Authorizedotnet,
     connector::Bambora,
@@ -119,14 +115,6 @@
 default_imp_for_connector_redirect_response!(
     connector::Aci,
     connector::Adyen,
-<<<<<<< HEAD
-=======
-    connector::Airwallex,
->>>>>>> 168fa32f
-    connector::Applepay,
-    connector::Authorizedotnet,
-    connector::Bambora,
-    connector::Bluesnap,
     connector::Braintree,
     connector::Cybersource,
     connector::Dlocal,
