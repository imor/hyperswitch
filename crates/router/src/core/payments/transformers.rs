--- conflicted
+++ resolved
@@ -586,16 +586,6 @@
     }
 }
 
-<<<<<<< HEAD
-impl<F: Clone> TryFrom<PaymentData<F>> for types::TokenizationData {
-    type Error = error_stack::Report<errors::ApiErrorResponse>;
-
-    fn try_from(payment_data: PaymentData<F>) -> Result<Self, Self::Error> {
-        Ok(Self {
-            payment_method_data: payment_data
-                .payment_method_data
-                .get_required_value("payment_method_data")?,
-=======
 impl<F: Clone> TryFrom<PaymentData<F>> for types::CompleteAuthorizeData {
     type Error = error_stack::Report<errors::ApiErrorResponse>;
 
@@ -623,7 +613,18 @@
             payment_method_data: payment_data.payment_method_data,
             connector_transaction_id: payment_data.connector_response.connector_transaction_id,
             connector_meta: payment_data.payment_attempt.connector_metadata,
->>>>>>> b5b3d57c
+        })
+    }
+}
+
+impl<F: Clone> TryFrom<PaymentData<F>> for types::TokenizationData {
+    type Error = error_stack::Report<errors::ApiErrorResponse>;
+
+    fn try_from(payment_data: PaymentData<F>) -> Result<Self, Self::Error> {
+        Ok(Self {
+            payment_method_data: payment_data
+                .payment_method_data
+                .get_required_value("payment_method_data")?,
         })
     }
 }