--- conflicted
+++ resolved
@@ -28,12 +28,8 @@
     scheduler::{metrics as scheduler_metrics, workflows::payment_sync},
     services,
     types::{
-<<<<<<< HEAD
         self,
-        api::{self, enums as api_enums, CustomerAcceptanceExt, MandateValidationFieldsExt},
-=======
         api::{self, admin, enums as api_enums, CustomerAcceptanceExt, MandateValidationFieldsExt},
->>>>>>> ac7f8500
         storage::{self, enums as storage_enums, ephemeral_key},
         transformers::ForeignInto,
     },
@@ -1273,7 +1269,6 @@
     }
 }
 
-<<<<<<< HEAD
 /// This function replaces the request and response type of routerdata with the
 /// request and response type passed
 /// # Arguments
@@ -1308,7 +1303,9 @@
         attempt_id: router_data.attempt_id,
         access_token: router_data.access_token,
         reference_id: None,
-=======
+    }
+}
+
 // This function will be removed after moving this functionality to server_wrap and using cache instead of config
 pub async fn insert_merchant_connector_creds_to_config(
     db: &dyn StorageInterface,
@@ -1399,6 +1396,5 @@
             .await
             .map(MerchantConnectorAccountType::DbVal)
             .change_context(errors::ApiErrorResponse::MerchantConnectorAccountNotFound),
->>>>>>> ac7f8500
     }
 }