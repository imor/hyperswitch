--- conflicted
+++ resolved
@@ -773,15 +773,9 @@
             payment_data.token = Some(token);
             Ok(pm_opt.to_owned())
         }
-<<<<<<< HEAD
-        (pm @ Some(api::PaymentMethod::PayLater(_)), _) => Ok(pm.to_owned()),
-        (pm @ Some(api::PaymentMethod::BankRedirect(_)), _) => Ok(pm.to_owned()),
-        (pm_opt @ Some(pm @ api::PaymentMethod::Wallet(_)), _) => {
-=======
         (pm @ Some(api::PaymentMethodData::PayLater(_)), _) => Ok(pm.to_owned()),
         (pm @ Some(api::PaymentMethodData::BankRedirect(_)), _) => Ok(pm.to_owned()),
         (pm_opt @ Some(pm @ api::PaymentMethodData::Wallet(_)), _) => {
->>>>>>> 4f4b9d7f
             let token = vault::Vault::store_payment_method_data_in_locker(
                 state,
                 None,
