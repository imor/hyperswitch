--- conflicted
+++ resolved
@@ -28,7 +28,7 @@
             self,
             enums::{self, IntentStatus},
         },
-        transformers::ForeignInto,
+        transformers::{ForeignFrom, ForeignInto},
     },
     utils::OptionExt,
 };
@@ -62,9 +62,6 @@
             .get_payment_intent_id()
             .change_context(errors::ApiErrorResponse::PaymentNotFound)?;
 
-        let payment_method_type: Option<storage_models::enums::PaymentMethodType> =
-            request.payment_method.map(ForeignInto::foreign_into);
-
         let shipping_address_id = request
             .shipping
             .as_ref()
@@ -102,7 +99,6 @@
                 field_name: "browser_info",
             })?;
 
-<<<<<<< HEAD
         let api_payment_intent = Self::make_payment_intent(
             &payment_id,
             merchant_id,
@@ -111,35 +107,9 @@
             shipping_address_id.as_ref(),
             billing_address_id.as_ref(),
         )?;
-=======
-        payment_attempt = db
-            .insert_payment_attempt(
-                Self::make_payment_attempt(
-                    &payment_id,
-                    merchant_id,
-                    money,
-                    payment_method_type,
-                    request,
-                    browser_info,
-                )?,
-                storage_scheme,
-            )
-            .await
-            .map_err(|err| {
-                err.to_duplicate_response(errors::ApiErrorResponse::DuplicatePayment {
-                    payment_id: payment_id.clone(),
-                })
-            })?;
->>>>>>> 45484752
-
-        let api_payment_attempt = Self::make_payment_attempt(
-            &payment_id,
-            merchant_id,
-            money,
-            payment_method_type,
-            request,
-            browser_info,
-        );
+
+        let api_payment_attempt =
+            Self::make_payment_attempt(&payment_id, merchant_id, money, request, browser_info)?;
 
         let api_connector_response = Self::make_connector_response(&api_payment_attempt);
 
@@ -459,7 +429,6 @@
         payment_id: &str,
         merchant_id: &str,
         money: (api::Amount, enums::Currency),
-        payment_method: Option<enums::PaymentMethod>,
         request: &api::PaymentsRequest,
         browser_info: Option<serde_json::Value>,
     ) -> RouterResult<storage::PaymentAttemptNew> {
@@ -491,7 +460,7 @@
             status,
             currency,
             amount: amount.into(),
-            payment_method,
+            payment_method: request.payment_method.map(ForeignFrom::foreign_from),
             capture_method: request.capture_method.map(ForeignInto::foreign_into),
             capture_on: request.capture_on,
             confirm: request.confirm.unwrap_or(false),
@@ -543,15 +512,9 @@
             client_secret: Some(client_secret),
             setup_future_usage: request.setup_future_usage.map(ForeignInto::foreign_into),
             off_session: request.off_session,
-<<<<<<< HEAD
-            return_url: request.return_url.clone(),
+            return_url: request.return_url.as_ref().map(|url| url.to_string()),
             shipping_address_id: shipping_address_id.map(ToString::to_string),
             billing_address_id: billing_address_id.map(ToString::to_string),
-=======
-            return_url: request.return_url.as_ref().map(|a| a.to_string()),
-            shipping_address_id,
-            billing_address_id,
->>>>>>> 45484752
             statement_descriptor_name: request.statement_descriptor_name.clone(),
             statement_descriptor_suffix: request.statement_descriptor_suffix.clone(),
             metadata,
