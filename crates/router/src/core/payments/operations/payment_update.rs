--- conflicted
+++ resolved
@@ -111,14 +111,6 @@
             .amount
             .unwrap_or_else(|| payment_attempt.amount.into());
 
-<<<<<<< HEAD
-        helpers::authenticate_client_secret(
-            request.client_secret.as_ref(),
-            payment_intent.client_secret.as_ref(),
-        )?;
-
-=======
->>>>>>> 5c3c51fb
         if request.confirm.unwrap_or(false) {
             helpers::validate_customer_id_mandatory_cases(
                 request.shipping.is_some(),
