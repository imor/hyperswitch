pub mod access_token;
pub mod flows;
pub mod helpers;
pub mod operations;
pub mod transformers;

use std::{fmt::Debug, marker::PhantomData, time::Instant};

use common_utils::ext_traits::AsyncExt;
use error_stack::{IntoReport, ResultExt};
use futures::future::join_all;
use router_env::{instrument, tracing};
use time;

pub use self::operations::{
    PaymentCancel, PaymentCapture, PaymentConfirm, PaymentCreate, PaymentMethodValidate,
    PaymentResponse, PaymentSession, PaymentStatus, PaymentUpdate,
};
use self::{
    flows::{ConstructFlowSpecificData, Feature},
    operations::{payment_complete_authorize, BoxedOperation, Operation},
};
use crate::{
    connection,
    core::{
        errors::{self, RouterResponse, RouterResult},
        payment_methods::vault,
    },
    db::StorageInterface,
    logger, pii,
    routes::AppState,
    scheduler::utils as pt_utils,
    services,
    types::{
        self, api,
        storage::{self, enums as storage_enums},
    },
    utils::OptionExt,
};

pub async fn payments_operation_core<F, Req, Op, FData>(
    state: &AppState,
    merchant_account: storage::MerchantAccount,
    operation: Op,
    req: Req,
    call_connector_action: CallConnectorAction,
) -> RouterResult<(PaymentData<F>, Req, Option<storage::Customer>)>
where
    F: Send + Clone,
    Op: Operation<F, Req> + Send + Sync,

    // To create connector flow specific interface data
    PaymentData<F>: ConstructFlowSpecificData<F, FData, types::PaymentsResponseData>,
    types::RouterData<F, FData, types::PaymentsResponseData>: Feature<F, FData>,

    // To construct connector flow specific api
    dyn types::api::Connector:
        services::api::ConnectorIntegration<F, FData, types::PaymentsResponseData>,

    // To perform router related operation for PaymentResponse
    PaymentResponse: Operation<F, FData>,
    FData: Send,
{
    let operation: BoxedOperation<'_, F, Req> = Box::new(operation);

    let (operation, validate_result) = operation
        .to_validate_request()?
        .validate_request(&req, &merchant_account)?;

    tracing::Span::current().record("payment_id", &format!("{:?}", validate_result.payment_id));

    let (operation, mut payment_data, customer_details) = operation
        .to_get_tracker()?
        .get_trackers(
            state,
            &validate_result.payment_id,
            &req,
            validate_result.mandate_type,
            &merchant_account,
        )
        .await?;

    let (operation, customer) = operation
        .to_domain()?
        .get_or_create_customer_details(
            &*state.store,
            &mut payment_data,
            customer_details,
            validate_result.merchant_id,
        )
        .await
        .change_context(errors::ApiErrorResponse::InternalServerError)
        .attach_printable("Failed while fetching/creating customer")?;

    let connector_details = operation
        .to_domain()?
        .get_connector(
            &merchant_account,
            state,
            &req,
            payment_data.payment_attempt.connector.as_ref(),
        )
        .await?;

    let connector_info_after_routing = route_connector(
        state,
        &merchant_account,
        &mut payment_data,
        connector_details.to_owned(),
    )
    .await?;

    let connector = match should_call_connector(&operation, &payment_data) {
        true => Some(connector_info_after_routing.to_owned()),
        false => None,
    };

    let connector_name = match connector_info_after_routing {
        api::ConnectorCallType::Single(data) => Some(data.connector_name.to_string()),
        _ => None,
    }
    .get_required_value("connector")?;

    let tokenization_complete =
        check_tokenization_complete(state, connector_name.to_owned(), &mut payment_data).await?;

    if !tokenization_complete {
        let (operation, payment_method_data) = operation
            .to_domain()?
            .make_pm_data(state, &mut payment_data, validate_result.storage_scheme)
            .await?;

        payment_data.payment_method_data = payment_method_data;

        if connector.is_some() {
            let tokenization_pm_check =
                tokenization_call_check(state, connector_name.to_owned(), &payment_data)?;

            let connector_data = api::ConnectorData::get_connector_by_name(
                &state.conf.connectors,
                &connector_name,
                api::GetToken::Connector,
            )
            .change_context(errors::ApiErrorResponse::InternalServerError)
            .attach_printable("Failed to get connector data")?;

            if tokenization_pm_check {
                let mut token_payment_data = pdc::<_, api::Token>(payment_data.clone());
                token_payment_data = call_connector_service::<api::Token, _, _>(
                    state,
                    &merchant_account,
                    &validate_result.payment_id,
                    connector_data,
                    &operation,
                    token_payment_data.to_owned(),
                    &customer,
                    call_connector_action.to_owned(),
                )
                .await?;

                payment_data = pdc::<_, F>(token_payment_data.to_owned());
                payment_data.token = token_payment_data.payment_attempt.payment_token.to_owned();
                payment_data.payment_attempt.connector = Some(connector_name);
            }
        };
    };

    let (operation, mut payment_data) = operation
        .to_update_tracker()?
        .update_trackers(
            &*state.store,
            &validate_result.payment_id,
            payment_data,
            customer.clone(),
            validate_result.storage_scheme,
        )
        .await?;

    operation
        .to_domain()?
        .add_task_to_process_tracker(state, &payment_data.payment_attempt)
        .await?;

    if let Some(connector_details) = connector {
        payment_data = match connector_details {
            api::ConnectorCallType::Single(connector) => {
                call_connector_service(
                    state,
                    &merchant_account,
                    &validate_result.payment_id,
                    connector,
                    &operation,
                    payment_data,
                    &customer,
                    call_connector_action,
                )
                .await?
            }
            api::ConnectorCallType::Multiple(connectors) => {
                call_multiple_connectors_service(
                    state,
                    &merchant_account,
                    connectors,
                    &operation,
                    payment_data,
                    &customer,
                )
                .await?
            }
            api::ConnectorCallType::Routing => {
                let connector = payment_data
                    .payment_attempt
                    .connector
                    .clone()
                    .get_required_value("connector")
                    .change_context(errors::ApiErrorResponse::InternalServerError)
                    .attach_printable("No connector selected for routing")?;

                let connector_data = api::ConnectorData::get_connector_by_name(
                    &state.conf.connectors,
                    &connector,
                    api::GetToken::Connector,
                )
                .change_context(errors::ApiErrorResponse::InternalServerError)?;

                call_connector_service(
                    state,
                    &merchant_account,
                    &validate_result.payment_id,
                    connector_data,
                    &operation,
                    payment_data,
                    &customer,
                    call_connector_action,
                )
                .await?
            }
        };
        if payment_data.payment_intent.status != storage_enums::IntentStatus::RequiresCustomerAction
        {
            vault::Vault::delete_locker_payment_method_by_lookup_key(state, &payment_data.token)
                .await
        }
    }
    Ok((payment_data, req, customer))
}

pub fn tokenization_call_check<F: Clone>(
    state: &AppState,
    connector_name: String,
    payment_data: &PaymentData<F>,
) -> RouterResult<bool> {
    let tokenization_connector_check = state.conf.tokenization.0.get(&connector_name);

    let tokenization_pm_check = if let Some(connector_check) = tokenization_connector_check {
        connector_check.payment_method.contains(
            &payment_data
                .payment_attempt
                .payment_method
                .get_required_value("payment_method")?,
        )
    } else {
        false
    };

    Ok(tokenization_pm_check)
}

#[allow(clippy::too_many_arguments)]
pub async fn payments_core<F, Res, Req, Op, FData>(
    state: &AppState,
    merchant_account: storage::MerchantAccount,
    operation: Op,
    req: Req,
    auth_flow: services::AuthFlow,
    call_connector_action: CallConnectorAction,
) -> RouterResponse<Res>
where
    F: Send + Clone,
    FData: Send,
    Op: Operation<F, Req> + Send + Sync + Clone,
    Req: Debug,
    Res: transformers::ToResponse<Req, PaymentData<F>, Op>,
    // To create connector flow specific interface data
    PaymentData<F>: ConstructFlowSpecificData<F, FData, types::PaymentsResponseData>,
    types::RouterData<F, FData, types::PaymentsResponseData>: Feature<F, FData>,

    // To construct connector flow specific api
    dyn types::api::Connector:
        services::api::ConnectorIntegration<F, FData, types::PaymentsResponseData>,

    // To perform router related operation for PaymentResponse
    PaymentResponse: Operation<F, FData>,
{
    let (payment_data, req, customer) = payments_operation_core(
        state,
        merchant_account,
        operation.clone(),
        req,
        call_connector_action,
    )
    .await?;

    Res::generate_response(
        Some(req),
        payment_data,
        customer,
        auth_flow,
        &state.conf.server,
        operation,
    )
}

fn is_start_pay<Op: Debug>(operation: &Op) -> bool {
    format!("{operation:?}").eq("PaymentStart")
}

#[derive(Clone, Debug)]
pub struct PaymentsRedirectResponseData {
    pub connector: Option<String>,
    pub param: Option<String>,
    pub merchant_id: Option<String>,
    pub json_payload: Option<serde_json::Value>,
    pub resource_id: api::PaymentIdType,
    pub force_sync: bool,
}

#[async_trait::async_trait]
pub trait PaymentRedirectFlow: Sync {
    async fn call_payment_flow(
        &self,
        state: &AppState,
        merchant_account: storage::MerchantAccount,
        req: PaymentsRedirectResponseData,
        connector_action: CallConnectorAction,
    ) -> RouterResponse<api::PaymentsResponse>;

    fn get_payment_action(&self) -> services::PaymentAction;

    #[allow(clippy::too_many_arguments)]
    async fn handle_payments_redirect_response(
        &self,
        state: &AppState,
        merchant_account: storage::MerchantAccount,
        req: PaymentsRedirectResponseData,
    ) -> RouterResponse<api::RedirectionResponse> {
        let connector = req.connector.clone().get_required_value("connector")?;

        let query_params = req.param.clone().get_required_value("param")?;

        let resource_id = api::PaymentIdTypeExt::get_payment_intent_id(&req.resource_id)
            .change_context(errors::ApiErrorResponse::MissingRequiredField {
                field_name: "payment_id",
            })?;

        let connector_data = api::ConnectorData::get_connector_by_name(
            &state.conf.connectors,
            &connector,
            api::GetToken::Connector,
        )?;

        let flow_type = connector_data
            .connector
            .get_flow_type(
                &query_params,
                req.json_payload.clone(),
                self.get_payment_action(),
            )
            .change_context(errors::ApiErrorResponse::InternalServerError)
            .attach_printable("Failed to decide the response flow")?;

        let response = self
            .call_payment_flow(state, merchant_account.clone(), req.clone(), flow_type)
            .await;

        let payments_response = match response? {
            services::ApplicationResponse::Json(response) => Ok(response),
            _ => Err(errors::ApiErrorResponse::InternalServerError)
                .into_report()
                .attach_printable("Failed to get the response in json"),
        }?;

        let result = helpers::get_handle_response_url(
            resource_id,
            &merchant_account,
            payments_response,
            connector,
        )
        .attach_printable("No redirection response")?;

        Ok(services::ApplicationResponse::JsonForRedirection(result))
    }
}

#[derive(Clone, Debug)]
pub struct PaymentRedirectCompleteAuthorize;

#[async_trait::async_trait]
impl PaymentRedirectFlow for PaymentRedirectCompleteAuthorize {
    async fn call_payment_flow(
        &self,
        state: &AppState,
        merchant_account: storage::MerchantAccount,
        req: PaymentsRedirectResponseData,
        connector_action: CallConnectorAction,
    ) -> RouterResponse<api::PaymentsResponse> {
        let payment_confirm_req = api::PaymentsRequest {
            payment_id: Some(req.resource_id.clone()),
            merchant_id: req.merchant_id.clone(),
            ..Default::default()
        };
        payments_core::<api::CompleteAuthorize, api::PaymentsResponse, _, _, _>(
            state,
            merchant_account,
            payment_complete_authorize::CompleteAuthorize,
            payment_confirm_req,
            services::api::AuthFlow::Merchant,
            connector_action,
        )
        .await
    }

    fn get_payment_action(&self) -> services::PaymentAction {
        services::PaymentAction::CompleteAuthorize
    }
}

#[derive(Clone, Debug)]
pub struct PaymentRedirectSync;

#[async_trait::async_trait]
impl PaymentRedirectFlow for PaymentRedirectSync {
    async fn call_payment_flow(
        &self,
        state: &AppState,
        merchant_account: storage::MerchantAccount,
        req: PaymentsRedirectResponseData,
        connector_action: CallConnectorAction,
    ) -> RouterResponse<api::PaymentsResponse> {
        let payment_sync_req = api::PaymentsRetrieveRequest {
            resource_id: req.resource_id,
            merchant_id: req.merchant_id,
            param: req.param,
            force_sync: req.force_sync,
            connector: req.connector,
        };
        payments_core::<api::PSync, api::PaymentsResponse, _, _, _>(
            state,
            merchant_account,
            PaymentStatus,
            payment_sync_req,
            services::api::AuthFlow::Merchant,
            connector_action,
        )
        .await
    }

    fn get_payment_action(&self) -> services::PaymentAction {
        services::PaymentAction::PSync
    }
}

#[allow(clippy::too_many_arguments)]
#[instrument(skip_all)]
pub async fn call_connector_service<F, Op, Req>(
    state: &AppState,
    merchant_account: &storage::MerchantAccount,
    payment_id: &api::PaymentIdType,
    connector: api::ConnectorData,
    _operation: &Op,
    payment_data: PaymentData<F>,
    customer: &Option<storage::Customer>,
    call_connector_action: CallConnectorAction,
) -> RouterResult<PaymentData<F>>
where
    Op: Debug + Sync,
    F: Send + Clone,

    // To create connector flow specific interface data
    PaymentData<F>: ConstructFlowSpecificData<F, Req, types::PaymentsResponseData>,
    types::RouterData<F, Req, types::PaymentsResponseData>: Feature<F, Req> + Send,

    // To construct connector flow specific api
    dyn api::Connector: services::api::ConnectorIntegration<F, Req, types::PaymentsResponseData>,

    // To perform router related operation for PaymentResponse
    PaymentResponse: Operation<F, Req>,
{
    let db = &*state.store;

    let stime_connector = Instant::now();

    let mut router_data = payment_data
        .construct_router_data(state, connector.connector.id(), merchant_account)
        .await?;

    let add_access_token_result = router_data
        .add_access_token(state, &connector, merchant_account)
        .await?;

    access_token::update_router_data_with_access_token_result(
        &add_access_token_result,
        &mut router_data,
        &call_connector_action,
    );

    let router_data_res = if !(add_access_token_result.connector_supports_access_token
        && router_data.access_token.is_none())
    {
        router_data
            .decide_flows(
                state,
                &connector,
                customer,
                call_connector_action,
                merchant_account,
            )
            .await
    } else {
        Ok(router_data)
    };

    let response = router_data_res
        .async_and_then(|response| async {
            let operation = helpers::response_operation::<F, Req>();
            let payment_data = operation
                .to_post_update_tracker()?
                .update_tracker(
                    db,
                    payment_id,
                    payment_data,
                    response,
                    merchant_account.storage_scheme,
                )
                .await?;
            Ok(payment_data)
        })
        .await?;

    let etime_connector = Instant::now();
    let duration_connector = etime_connector.saturating_duration_since(stime_connector);
    tracing::info!(duration = format!("Duration taken: {}", duration_connector.as_millis()));

    Ok(response)
}

pub async fn call_multiple_connectors_service<F, Op, Req>(
    state: &AppState,
    merchant_account: &storage::MerchantAccount,
    connectors: Vec<api::ConnectorData>,
    _operation: &Op,
    mut payment_data: PaymentData<F>,
    customer: &Option<storage::Customer>,
) -> RouterResult<PaymentData<F>>
where
    Op: Debug,
    F: Send + Clone,

    // To create connector flow specific interface data
    PaymentData<F>: ConstructFlowSpecificData<F, Req, types::PaymentsResponseData>,
    types::RouterData<F, Req, types::PaymentsResponseData>: Feature<F, Req>,

    // To construct connector flow specific api
    dyn api::Connector: services::api::ConnectorIntegration<F, Req, types::PaymentsResponseData>,

    // To perform router related operation for PaymentResponse
    PaymentResponse: Operation<F, Req>,
{
    let call_connectors_start_time = Instant::now();
    let mut join_handlers = Vec::with_capacity(connectors.len());

    for connector in connectors.iter() {
        let connector_id = connector.connector.id();
        let router_data = payment_data
            .construct_router_data(state, connector_id, merchant_account)
            .await?;

        let res = router_data.decide_flows(
            state,
            connector,
            customer,
            CallConnectorAction::Trigger,
            merchant_account,
        );

        join_handlers.push(res);
    }

    let result = join_all(join_handlers).await;

    for (connector_res, connector) in result.into_iter().zip(connectors) {
        let connector_name = connector.connector_name.to_string();
        match connector_res {
            Ok(connector_response) => {
                if let Ok(types::PaymentsResponseData::SessionResponse { session_token }) =
                    connector_response.response
                {
                    payment_data.sessions_token.push(session_token);
                }
            }
            Err(connector_error) => {
                logger::error!(
                    "sessions_connector_error {} {:?}",
                    connector_name,
                    connector_error
                );
            }
        }
    }

    let call_connectors_end_time = Instant::now();
    let call_connectors_duration =
        call_connectors_end_time.saturating_duration_since(call_connectors_start_time);
    tracing::info!(duration = format!("Duration taken: {}", call_connectors_duration.as_millis()));

    Ok(payment_data)
}

<<<<<<< HEAD
pub async fn check_tokenization_complete<F: Clone>(
    state: &AppState,
    connector_name: String,
    payment_data: &mut PaymentData<F>,
) -> RouterResult<bool> {
    let tokenization_complete = if let Some(token) = payment_data.token.to_owned() {
        let redis_conn = connection::redis_connection(&state.conf).await;
        let key = format!(
            "{}_token_{}_{}",
            connector_name,
            payment_data
                .payment_attempt
                .payment_method
                .to_owned()
                .get_required_value("payment_method")?,
            token
        );
        let val = redis_conn.get_key::<String>(&key).await;

        match val {
            Ok(token) => {
                payment_data.payment_attempt.payment_token = Some(token);
                true
            }
            Err(_) => false,
        }
    } else {
        false
    };
    Ok(tokenization_complete)
}

#[derive(Clone)]
=======
#[derive(Clone, Debug)]
>>>>>>> b5b3d57c
pub enum CallConnectorAction {
    Trigger,
    Avoid,
    StatusUpdate(storage_enums::AttemptStatus),
    HandleResponse(Vec<u8>),
}

#[derive(Clone, Default, Debug)]
pub struct PaymentAddress {
    pub shipping: Option<api::Address>,
    pub billing: Option<api::Address>,
}

#[derive(Clone)]
pub struct PaymentData<F>
where
    F: Clone,
{
    pub flow: PhantomData<F>,
    pub payment_intent: storage::PaymentIntent,
    pub payment_attempt: storage::PaymentAttempt,
    pub connector_response: storage::ConnectorResponse,
    pub amount: api::Amount,
    pub mandate_id: Option<api_models::payments::MandateIds>,
    pub currency: storage_enums::Currency,
    pub setup_mandate: Option<api::MandateData>,
    pub address: PaymentAddress,
    pub token: Option<String>,
    pub confirm: Option<bool>,
    pub force_sync: Option<bool>,
    pub payment_method_data: Option<api::PaymentMethodData>,
    pub refunds: Vec<storage::Refund>,
    pub sessions_token: Vec<api::SessionToken>,
    pub card_cvc: Option<pii::Secret<String>>,
    pub email: Option<masking::Secret<String, pii::Email>>,
    pub store_connector_token: Option<bool>,
}

#[derive(Debug, Default)]
pub struct CustomerDetails {
    pub customer_id: Option<String>,
    pub name: Option<masking::Secret<String, masking::WithType>>,
    pub email: Option<masking::Secret<String, pii::Email>>,
    pub phone: Option<masking::Secret<String, masking::WithType>>,
    pub phone_country_code: Option<String>,
}

pub fn if_not_create_change_operation<'a, Op, F>(
    status: storage_enums::IntentStatus,
    confirm: Option<bool>,
    current: &'a Op,
) -> BoxedOperation<'_, F, api::PaymentsRequest>
where
    F: Send + Clone,
    Op: Operation<F, api::PaymentsRequest> + Send + Sync,
    &'a Op: Operation<F, api::PaymentsRequest>,
{
    if confirm.unwrap_or(false) {
        Box::new(PaymentConfirm)
    } else {
        match status {
            storage_enums::IntentStatus::RequiresConfirmation
            | storage_enums::IntentStatus::RequiresCustomerAction
            | storage_enums::IntentStatus::RequiresPaymentMethod => Box::new(current),
            _ => Box::new(&PaymentStatus),
        }
    }
}

pub fn is_confirm<'a, F: Clone + Send, R, Op>(
    operation: &'a Op,
    confirm: Option<bool>,
) -> BoxedOperation<'_, F, R>
where
    PaymentConfirm: Operation<F, R>,
    &'a PaymentConfirm: Operation<F, R>,
    Op: Operation<F, R> + Send + Sync,
    &'a Op: Operation<F, R>,
{
    if confirm.unwrap_or(false) {
        Box::new(&PaymentConfirm)
    } else {
        Box::new(operation)
    }
}

pub fn should_call_connector<Op: Debug, F: Clone>(
    operation: &Op,
    payment_data: &PaymentData<F>,
) -> bool {
    match format!("{operation:?}").as_str() {
        "PaymentConfirm" => true,
        "PaymentStart" => {
            !matches!(
                payment_data.payment_intent.status,
                storage_enums::IntentStatus::Failed | storage_enums::IntentStatus::Succeeded
            ) && payment_data
                .connector_response
                .authentication_data
                .is_none()
        }
        "PaymentStatus" => {
            matches!(
                payment_data.payment_intent.status,
                storage_enums::IntentStatus::Failed
                    | storage_enums::IntentStatus::Processing
                    | storage_enums::IntentStatus::Succeeded
                    | storage_enums::IntentStatus::RequiresCustomerAction
            ) && payment_data.force_sync.unwrap_or(false)
        }
        "PaymentCancel" => matches!(
            payment_data.payment_intent.status,
            storage_enums::IntentStatus::RequiresCapture
        ),
        "PaymentCapture" => {
            matches!(
                payment_data.payment_intent.status,
                storage_enums::IntentStatus::RequiresCapture
            )
        }
        "CompleteAuthorize" => true,
        "PaymentSession" => true,
        _ => false,
    }
}

#[cfg(feature = "olap")]
pub async fn list_payments(
    db: &dyn StorageInterface,
    merchant: storage::MerchantAccount,
    constraints: api::PaymentListConstraints,
) -> RouterResponse<api::PaymentListResponse> {
    use futures::stream::StreamExt;

    use crate::types::transformers::ForeignFrom;

    helpers::validate_payment_list_request(&constraints)?;
    let merchant_id = &merchant.merchant_id;
    let payment_intents =
        helpers::filter_by_constraints(db, &constraints, merchant_id, merchant.storage_scheme)
            .await
            .map_err(|err| {
                errors::StorageErrorExt::to_not_found_response(
                    err,
                    errors::ApiErrorResponse::PaymentNotFound,
                )
            })?;

    let pi = futures::stream::iter(payment_intents)
        .filter_map(|pi| async {
            let pa = db
                .find_payment_attempt_by_payment_id_merchant_id(
                    &pi.payment_id,
                    merchant_id,
                    // since OLAP doesn't have KV. Force to get the data from PSQL.
                    storage_enums::MerchantStorageScheme::PostgresOnly,
                )
                .await
                .ok()?;
            Some((pi, pa))
        })
        .collect::<Vec<(storage::PaymentIntent, storage::PaymentAttempt)>>()
        .await;

    let data: Vec<api::PaymentsResponse> = pi.into_iter().map(ForeignFrom::foreign_from).collect();

    Ok(services::ApplicationResponse::Json(
        api::PaymentListResponse {
            size: data.len(),
            data,
        },
    ))
}

pub async fn add_process_sync_task(
    db: &dyn StorageInterface,
    payment_attempt: &storage::PaymentAttempt,
    schedule_time: time::PrimitiveDateTime,
) -> Result<(), errors::ProcessTrackerError> {
    let tracking_data = api::PaymentsRetrieveRequest {
        force_sync: true,
        merchant_id: Some(payment_attempt.merchant_id.clone()),

        resource_id: api::PaymentIdType::PaymentAttemptId(payment_attempt.attempt_id.clone()),
        param: None,
        connector: None,
    };
    let runner = "PAYMENTS_SYNC_WORKFLOW";
    let task = "PAYMENTS_SYNC";
    let process_tracker_id = pt_utils::get_process_tracker_id(
        runner,
        task,
        &payment_attempt.attempt_id,
        &payment_attempt.merchant_id,
    );
    let process_tracker_entry =
        <storage::ProcessTracker as storage::ProcessTrackerExt>::make_process_tracker_new(
            process_tracker_id,
            task,
            runner,
            tracking_data,
            schedule_time,
        )?;

    db.insert_process(process_tracker_entry).await?;
    Ok(())
}

pub async fn route_connector<F>(
    state: &AppState,
    merchant_account: &storage::MerchantAccount,
    payment_data: &mut PaymentData<F>,
    connector_call_type: api::ConnectorCallType,
) -> RouterResult<api::ConnectorCallType>
where
    F: Send + Clone,
{
    match connector_call_type {
        api::ConnectorCallType::Single(connector) => {
            payment_data.payment_attempt.connector = Some(connector.connector_name.to_string());

            Ok(api::ConnectorCallType::Single(connector))
        }

        api::ConnectorCallType::Routing => {
            let routing_algorithm: api::RoutingAlgorithm = merchant_account
                .routing_algorithm
                .clone()
                .parse_value("RoutingAlgorithm")
                .change_context(errors::ApiErrorResponse::InternalServerError)
                .attach_printable("Could not decode merchant routing rules")?;

            let connector_name = match routing_algorithm {
                api::RoutingAlgorithm::Single(conn) => conn.to_string(),
            };

            let connector_data = api::ConnectorData::get_connector_by_name(
                &state.conf.connectors,
                &connector_name,
                api::GetToken::Connector,
            )
            .change_context(errors::ApiErrorResponse::InternalServerError)
            .attach_printable("Routing algorithm gave invalid connector")?;

            payment_data.payment_attempt.connector = Some(connector_name);

            Ok(api::ConnectorCallType::Single(connector_data))
        }

        call_type @ api::ConnectorCallType::Multiple(_) => Ok(call_type),
    }
}

pub fn pdc<F: Clone, R: Clone>(p: PaymentData<F>) -> PaymentData<R> {
    let PaymentData { .. } = p;
    PaymentData {
        flow: PhantomData,
        payment_intent: p.payment_intent,
        payment_attempt: p.payment_attempt,
        connector_response: p.connector_response,
        amount: p.amount,
        mandate_id: p.mandate_id,
        currency: p.currency,
        setup_mandate: p.setup_mandate,
        address: p.address,
        token: p.token,
        confirm: p.confirm,
        force_sync: p.force_sync,
        payment_method_data: p.payment_method_data,
        refunds: p.refunds,
        sessions_token: p.sessions_token,
        card_cvc: p.card_cvc,
        email: p.email,
        store_connector_token: p.store_connector_token,
    }
}<|MERGE_RESOLUTION|>--- conflicted
+++ resolved
@@ -616,7 +616,6 @@
     Ok(payment_data)
 }
 
-<<<<<<< HEAD
 pub async fn check_tokenization_complete<F: Clone>(
     state: &AppState,
     connector_name: String,
@@ -650,9 +649,6 @@
 }
 
 #[derive(Clone)]
-=======
-#[derive(Clone, Debug)]
->>>>>>> b5b3d57c
 pub enum CallConnectorAction {
     Trigger,
     Avoid,
