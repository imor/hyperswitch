--- conflicted
+++ resolved
@@ -380,7 +380,6 @@
     }
 }
 
-<<<<<<< HEAD
 pub struct Disputes;
 
 #[cfg(any(feature = "olap", feature = "oltp"))]
@@ -396,7 +395,9 @@
                 web::resource("/{dispute_id}")
                     .route(web::get().to(retrieve_dispute))
             )
-=======
+    }
+}
+
 pub struct Cards;
 
 impl Cards {
@@ -404,6 +405,5 @@
         web::scope("/cards")
             .app_data(web::Data::new(state))
             .service(web::resource("/{bin}").route(web::get().to(card_iin_info)))
->>>>>>> 6ad518f3
     }
 }