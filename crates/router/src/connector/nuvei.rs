--- conflicted
+++ resolved
@@ -2,14 +2,10 @@
 
 use std::fmt::Debug;
 
-<<<<<<< HEAD
-use api_models::webhooks::ObjectReferenceId;
-=======
 use ::common_utils::{
     errors::ReportSwitchExt,
     ext_traits::{BytesExt, StringExt, ValueExt},
 };
->>>>>>> db3d3164
 use error_stack::{IntoReport, ResultExt};
 use transformers as nuvei;
 
@@ -823,7 +819,7 @@
     fn get_webhook_object_reference_id(
         &self,
         _request: &api::IncomingWebhookRequestDetails<'_>,
-    ) -> CustomResult<ObjectReferenceId, errors::ConnectorError> {
+    ) -> CustomResult<api_models::webhooks::ObjectReferenceId, errors::ConnectorError> {
         Err(errors::ConnectorError::WebhooksNotImplemented).into_report()
     }
 
