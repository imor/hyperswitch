--- conflicted
+++ resolved
@@ -12,17 +12,9 @@
 use crate::{
     configs::settings,
     consts,
-<<<<<<< HEAD
     core::errors::{self, CustomResult},
-    headers, services,
-=======
-    core::{
-        errors::{self, CustomResult},
-        payments,
-    },
     headers, logger,
     services::{self, api::ConnectorIntegration},
->>>>>>> e102cae7
     types::{
         self,
         api::{self, ConnectorCommon, ConnectorCommonExt},
