--- conflicted
+++ resolved
@@ -152,12 +152,8 @@
                 .url(&types::PaymentsCompleteAuthorizeType::get_url(
                     self, req, connectors,
                 )?)
-<<<<<<< HEAD
+                .attach_default_headers()
                 .headers(types::PaymentsCompleteAuthorizeType::get_headers(
-=======
-                .attach_default_headers()
-                .headers(types::PaymentsComeplteAuthorizeType::get_headers(
->>>>>>> 6ad518f3
                     self, req, connectors,
                 )?)
                 .body(types::PaymentsCompleteAuthorizeType::get_request_body(
