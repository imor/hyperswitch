--- conflicted
+++ resolved
@@ -195,12 +195,7 @@
     Card(StripeCardData),
     PayLater(StripePayLaterData),
     Wallet,
-<<<<<<< HEAD
-    Paypal,
-    BankRedirect,
-=======
     BankRedirect(StripeBankRedirectData),
->>>>>>> 4f4b9d7f
 }
 
 #[derive(Debug, Eq, PartialEq, Serialize, Clone)]
@@ -1289,13 +1284,7 @@
                     payment_method_auth_type,
                 }
             })),
-<<<<<<< HEAD
-            api::PaymentMethod::BankTransfer => Ok(Self::Bank),
-            api::PaymentMethod::BankRedirect(_) => Ok(Self::BankRedirect),
-            api::PaymentMethod::PayLater(_) => Ok(Self::PayLater(StripePayLaterData {
-=======
             api::PaymentMethodData::PayLater(_) => Ok(Self::PayLater(StripePayLaterData {
->>>>>>> 4f4b9d7f
                 payment_method_types: pm_type.clone(),
                 payment_method_data_type: pm_type,
             })),
