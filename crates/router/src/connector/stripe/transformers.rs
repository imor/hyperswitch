--- conflicted
+++ resolved
@@ -930,50 +930,11 @@
                 }
             })),
             api::PaymentMethod::BankTransfer => Ok(Self::Bank),
-<<<<<<< HEAD
             api::PaymentMethod::BankRedirect(_) => Ok(Self::BankRedirect),
-            api::PaymentMethod::PayLater(pay_later_data) => match pay_later_data {
-                api_models::payments::PayLaterData::KlarnaRedirect {
-                    billing_email,
-                    billing_country,
-                    ..
-                } => Ok(Self::Klarna(StripePayLaterData {
-                    payment_method_types: StripePaymentMethodType::Klarna,
-                    payment_method_data_type: StripePaymentMethodType::Klarna,
-                    billing_email,
-                    billing_country: Some(billing_country),
-                    billing_name: None,
-                })),
-                api_models::payments::PayLaterData::AffirmRedirect { billing_email, .. } => {
-                    Ok(Self::Affirm(StripePayLaterData {
-                        payment_method_types: StripePaymentMethodType::Affirm,
-                        payment_method_data_type: StripePaymentMethodType::Affirm,
-                        billing_email,
-                        billing_country: None,
-                        billing_name: None,
-                    }))
-                }
-                api_models::payments::PayLaterData::AfterpayClearpayRedirect {
-                    billing_email,
-                    billing_name,
-                    ..
-                } => Ok(Self::AfterpayClearpay(StripePayLaterData {
-                    payment_method_types: StripePaymentMethodType::AfterpayClearpay,
-                    payment_method_data_type: StripePaymentMethodType::AfterpayClearpay,
-                    billing_email,
-                    billing_country: None,
-                    billing_name: Some(billing_name),
-                })),
-                _ => Err(errors::ConnectorError::NotImplemented(String::from(
-                    "Stripe does not support payment through provided payment method",
-                ))),
-            },
-=======
             api::PaymentMethod::PayLater(_) => Ok(Self::PayLater(StripePayLaterData {
                 payment_method_types: pm_type.clone(),
                 payment_method_data_type: pm_type,
             })),
->>>>>>> 63f9b612
             api::PaymentMethod::Wallet(_) => Ok(Self::Wallet),
             api::PaymentMethod::Paypal => Ok(Self::Paypal),
         }
