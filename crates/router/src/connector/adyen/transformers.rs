--- conflicted
+++ resolved
@@ -644,15 +644,6 @@
                     }))
                 }
             }
-<<<<<<< HEAD
-            _ => Err(errors::ConnectorError::NotImplemented("Payment methods".to_string()).into()),
-        },
-        api_models::payments::PaymentMethod::BankTransfer
-        | api_models::payments::PaymentMethod::Paypal
-        | api_models::payments::PaymentMethod::BankRedirect(_) => {
-            Err(errors::ConnectorError::NotImplemented("Payment methods".to_string()).into())
-=======
->>>>>>> 4f4b9d7f
         }
     }
 }
