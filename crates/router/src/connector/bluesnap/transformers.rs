use serde::{Deserialize, Serialize};
use crate::{
    core::errors,
    pii::{PeekInterface},
    types::{self, api, storage::enums},
};

<<<<<<< HEAD
#[derive(Default, Debug, Serialize, Eq, PartialEq)]
=======
//TODO: Fill the struct with respective fields
#[derive(Default, Debug, Serialize, PartialEq)]
>>>>>>> 12402996
#[serde(rename_all = "camelCase")]
pub struct BluesnapPaymentsRequest {
    amount: String,
    credit_card: Card,
    currency: String,
    soft_descriptor: Option<String>,
    card_transaction_type: BluesnapPaymentStatus,
    card_holder_info: CardHolderInfo,
}

#[derive(Default, Debug, Serialize, PartialEq)]
#[serde(rename_all = "camelCase")]
pub struct BluesnapVoidRequest {
    card_transaction_type: BluesnapPaymentStatus,
    transaction_id: String
}

impl TryFrom<&types::PaymentsCancelRouterData> for BluesnapVoidRequest {
    type Error = error_stack::Report<errors::ConnectorError>;
    fn try_from(item: &types::PaymentsCancelRouterData) -> Result<Self, Self::Error> {
        let card_transaction_type = BluesnapPaymentStatus::AuthReversal;
        let transaction_id = String::from(&item.request.connector_transaction_id);

        Ok(Self {
            card_transaction_type,
            transaction_id,
        })
    }
}

#[derive(Default, Debug, Serialize, Eq, PartialEq)]
#[serde(rename_all = "camelCase")]
pub struct Card {
    card_number: String,
    expiration_month: String,
    expiration_year: String,
    security_code: String,
}

#[derive(Default, Debug, Serialize, Eq, PartialEq)]
#[serde(rename_all = "camelCase")]
pub struct CardHolderInfo {
    first_name: String,
}

impl TryFrom<&types::PaymentsAuthorizeRouterData> for BluesnapPaymentsRequest  {
    type Error = error_stack::Report<errors::ConnectorError>;
    fn try_from(item: &types::PaymentsAuthorizeRouterData) -> Result<Self,Self::Error> {
        match item.request.payment_method_data {
            api::PaymentMethod::Card(ref ccard) => {
                let capture_method = if let Some(capture_method) = item.request.capture_method {
                    capture_method.to_string()
                } else {
                    "automatic".to_string()
                };
                let auth_mode = if capture_method.to_lowercase() == "manual" {
                    BluesnapPaymentStatus::AuthOnly
                } else {
                    BluesnapPaymentStatus::AuthCapture
                };
                let payment_request = Self {
                    amount: item.request.amount.to_string(),
                    credit_card: Card {
                        card_number: ccard.card_number.peek().clone(),
                        expiration_month: ccard.card_exp_month.peek().clone(),
                        expiration_year: ccard.card_exp_year.peek().clone(),
                        security_code: ccard.card_cvc.peek().clone(),
                    },
                    currency: item.request.currency.to_string(),
                    soft_descriptor: item.description.clone(),
                    card_transaction_type: auth_mode,
                    card_holder_info: CardHolderInfo {
                        first_name: ccard.card_holder_name.peek().clone(),
                    },
                };
                Ok(payment_request)
            }
            _ => Err(
                errors::ConnectorError::NotImplemented("Current Payment Method".to_string()).into(),
            ),
        }
    }
}

// Auth Struct
pub struct BluesnapAuthType {
    pub(super) api_key: String
}

impl TryFrom<&types::ConnectorAuthType> for BluesnapAuthType  {
    type Error = error_stack::Report<errors::ConnectorError>;
    fn try_from(auth_type: &types::ConnectorAuthType) -> Result<Self, Self::Error> {
        if let types::ConnectorAuthType::HeaderKey { api_key } = auth_type {
            Ok(Self {
                api_key: api_key.to_string(),
            })
        } else {
            Err(errors::ConnectorError::FailedToObtainAuthType.into())
        }
    }
}
// PaymentsResponse
#[derive(Debug, Clone, Default, Serialize, Deserialize, PartialEq)]
#[serde(rename_all = "SCREAMING_SNAKE_CASE")]
pub enum BluesnapPaymentStatus {
    #[default]
    AuthOnly,
    AuthCapture,
    AuthReversal,
}

impl From<BluesnapPaymentStatus> for enums::AttemptStatus {
    fn from(item: BluesnapPaymentStatus) -> Self {
        match item {
            BluesnapPaymentStatus::AuthOnly => Self::Authorized,
            BluesnapPaymentStatus::AuthCapture => Self::Charged,
            BluesnapPaymentStatus::AuthReversal => Self::Voided,
        }
    }
}

#[derive(Default, Debug, Clone, Serialize, Deserialize, PartialEq)]
#[serde(rename_all = "camelCase")]
pub struct BluesnapPaymentsResponse {
    processing_info: BluesnapPaymentsProcessingInfoResponse,
    transaction_id: String,
<<<<<<< HEAD
    refunds: Vec<RefundObj>,
}

#[derive(Default, Debug, Clone, Serialize, Deserialize, PartialEq)]
#[serde(rename_all = "camelCase")]
pub struct RefundObj {
    balance_amount: String,
    refund: Vec<Refund>,
}

#[derive(Default, Debug, Clone, Serialize, Deserialize, PartialEq)]
#[serde(rename_all = "camelCase")]
pub struct Refund {
    refund_transaction_id: String,
    amount: String,
=======
    card_transaction_type: BluesnapPaymentStatus,
>>>>>>> 12402996
}

#[derive(Default, Debug, Clone, Serialize, Deserialize, PartialEq)]
#[serde(rename_all = "camelCase")]
pub struct BluesnapPaymentsProcessingInfoResponse {
    processing_status: String,
    cvv_response_code: String,
    authorization_code: String,
    avs_response_code_zip: String,
    avs_response_code_address: String,
    avs_response_code_name:String,
}


impl<F,T> TryFrom<types::ResponseRouterData<F, BluesnapPaymentsResponse, T, types::PaymentsResponseData>> for types::RouterData<F, T, types::PaymentsResponseData> {
    type Error = error_stack::Report<errors::ParsingError>;
    fn try_from(item: types::ResponseRouterData<F, BluesnapPaymentsResponse, T, types::PaymentsResponseData>) -> Result<Self,Self::Error> {
        Ok(Self {
            status: enums::AttemptStatus::from(item.response.card_transaction_type),
            response: Ok(types::PaymentsResponseData::TransactionResponse {
                resource_id: types::ResponseId::ConnectorTransactionId(item.response.transaction_id),
                redirection_data: None,
                redirect: false,
                mandate_reference: None,
                connector_metadata: None,
            }),
            ..item.data
        })
    }
}

// REFUND :
// Type definition for RefundRequest
#[derive(Default, Debug, Eq, PartialEq, Serialize)]
pub struct BluesnapRefundRequestData {
    amount: String,
    reason: String,
}

#[derive(Default, Debug, Serialize)]
pub struct BluesnapRefundRequest {
    refund: BluesnapRefundRequestData,
}

impl<F> TryFrom<&types::RefundsRouterData<F>> for BluesnapRefundRequest {
    type Error = error_stack::Report<errors::ConnectorError>;
    fn try_from(item: &types::RefundsRouterData<F>) -> Result<Self, Self::Error> {
        Ok(Self {
            refund: BluesnapRefundRequestData {
                reason: item.request.reason.clone().ok_or(
                    errors::ConnectorError::MissingRequiredField {
                        field_name: "item.request.reason",
                    },
                )?,
                amount: item.request.amount.to_string(),
            },
        })
    }
}

// Type definition for Refund Response

#[allow(dead_code)]
#[derive(Debug, Serialize, Default, Deserialize, Clone)]
pub enum RefundStatus {
    #[default]
    Succeeded,
}

impl From<RefundStatus> for enums::RefundStatus {
    fn from(item: RefundStatus) -> Self {
        match item {
            RefundStatus::Succeeded => Self::Success,
            //TODO: Review mapping
        }
    }
}

#[derive(Default, Debug, Clone, Eq, PartialEq, Deserialize)]
#[serde(rename_all = "camelCase")]
pub struct BluesnapRefundResponseData {
    connector_refund_id: String,
    refund_status: enums::RefundStatus,
}

#[derive(Default, Debug, Clone, Deserialize)]
#[serde(rename_all = "camelCase")]
pub struct RefundResponse {
    refund: BluesnapRefundResponseData,
}

#[derive(Default, Debug, Clone, Deserialize)]
pub struct RefundSyncResponse {
    refunds: Vec<BluesnapRefundResponseData>,
}

impl TryFrom<types::RefundsResponseRouterData<api::RSync, RefundSyncResponse>>
    for types::RefundsRouterData<api::RSync>
{
    type Error = error_stack::Report<errors::ConnectorError>;
    fn try_from(
        item: types::RefundsResponseRouterData<api::RSync, RefundSyncResponse>,
    ) -> Result<Self, Self::Error> {
        let refund = match item.response.refunds.first() {
            Some(refund) => refund,
            _ => Err(errors::ConnectorError::ResponseHandlingFailed)?,
        };
        Ok(Self {
            response: Ok(types::RefundsResponseData {
                connector_refund_id: refund.connector_refund_id.clone(),
                refund_status: enums::RefundStatus::Success,
            }),
            ..item.data
        })
    }
}


impl TryFrom<types::RefundsResponseRouterData<api::Execute, RefundResponse>>
    for types::RefundsRouterData<api::Execute>
{
    type Error = error_stack::Report<errors::ConnectorError>;
    fn try_from(
        item: types::RefundsResponseRouterData<api::Execute, RefundResponse>,
    ) -> Result<Self, Self::Error> {
       
        Ok(Self {
            response: Ok(types::RefundsResponseData {
                connector_refund_id: item.response.refund.connector_refund_id.clone(),
                refund_status: enums::RefundStatus::Success,
            }),
            ..item.data
        })
    }
}

//TODO: Fill the struct with respective fields
#[derive(Default, Debug, Serialize, Deserialize, PartialEq)]
pub struct BluesnapErrorResponse {
    pub error: ErrorDetails,
}

#[derive(Debug, Default, Eq, PartialEq, Deserialize, Serialize)]
pub struct ErrorDetails {
    pub code: Option<String>,
    #[serde(rename = "type")]
    pub error_type: Option<String>,
    pub message: Option<String>,
    pub param: Option<String>,
}<|MERGE_RESOLUTION|>--- conflicted
+++ resolved
@@ -5,12 +5,8 @@
     types::{self, api, storage::enums},
 };
 
-<<<<<<< HEAD
-#[derive(Default, Debug, Serialize, Eq, PartialEq)]
-=======
 //TODO: Fill the struct with respective fields
 #[derive(Default, Debug, Serialize, PartialEq)]
->>>>>>> 12402996
 #[serde(rename_all = "camelCase")]
 pub struct BluesnapPaymentsRequest {
     amount: String,
@@ -137,8 +133,8 @@
 pub struct BluesnapPaymentsResponse {
     processing_info: BluesnapPaymentsProcessingInfoResponse,
     transaction_id: String,
-<<<<<<< HEAD
-    refunds: Vec<RefundObj>,
+    refunds: Option<RefundObj>,
+    card_transaction_type: BluesnapPaymentStatus,
 }
 
 #[derive(Default, Debug, Clone, Serialize, Deserialize, PartialEq)]
@@ -153,9 +149,6 @@
 pub struct Refund {
     refund_transaction_id: String,
     amount: String,
-=======
-    card_transaction_type: BluesnapPaymentStatus,
->>>>>>> 12402996
 }
 
 #[derive(Default, Debug, Clone, Serialize, Deserialize, PartialEq)]
@@ -234,22 +227,22 @@
     }
 }
 
-#[derive(Default, Debug, Clone, Eq, PartialEq, Deserialize)]
-#[serde(rename_all = "camelCase")]
-pub struct BluesnapRefundResponseData {
-    connector_refund_id: String,
-    refund_status: enums::RefundStatus,
-}
-
 #[derive(Default, Debug, Clone, Deserialize)]
 #[serde(rename_all = "camelCase")]
 pub struct RefundResponse {
-    refund: BluesnapRefundResponseData,
+    refund_transaction_id: i32,
 }
 
 #[derive(Default, Debug, Clone, Deserialize)]
+#[serde(rename_all = "camelCase")]
 pub struct RefundSyncResponse {
-    refunds: Vec<BluesnapRefundResponseData>,
+    refunds: RefundObject,
+}
+
+#[derive(Default, Debug, Clone, Deserialize)]
+#[serde(rename_all = "camelCase")]
+pub struct RefundObject {
+    refund: Vec<RefundResponse>,
 }
 
 impl TryFrom<types::RefundsResponseRouterData<api::RSync, RefundSyncResponse>>
@@ -259,13 +252,13 @@
     fn try_from(
         item: types::RefundsResponseRouterData<api::RSync, RefundSyncResponse>,
     ) -> Result<Self, Self::Error> {
-        let refund = match item.response.refunds.first() {
-            Some(refund) => refund,
+        let refund_item = match item.response.refunds.refund.first() {
+            Some(refund_item) => refund_item,
             _ => Err(errors::ConnectorError::ResponseHandlingFailed)?,
         };
         Ok(Self {
             response: Ok(types::RefundsResponseData {
-                connector_refund_id: refund.connector_refund_id.clone(),
+                connector_refund_id: refund_item.refund_transaction_id.to_string(),
                 refund_status: enums::RefundStatus::Success,
             }),
             ..item.data
@@ -284,7 +277,7 @@
        
         Ok(Self {
             response: Ok(types::RefundsResponseData {
-                connector_refund_id: item.response.refund.connector_refund_id.clone(),
+                connector_refund_id: item.response.refund_transaction_id.to_string(),
                 refund_status: enums::RefundStatus::Success,
             }),
             ..item.data
