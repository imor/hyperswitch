use serde::{Deserialize, Serialize};
use url::Url;

use crate::{
    core::errors,
    pii, services,
    types::{
        self, api,
        storage::enums,
        transformers::{self, ForeignFrom},
    },
};

#[derive(Debug, Serialize)]
pub struct CardSource {
    #[serde(rename = "type")]
    pub source_type: Option<String>,
    pub number: Option<pii::Secret<String, pii::CardNumber>>,
    pub expiry_month: Option<pii::Secret<String>>,
    pub expiry_year: Option<pii::Secret<String>>,
}

#[derive(Debug, Serialize)]
#[serde(untagged)]
pub enum Source {
    Card(CardSource),
}

pub struct CheckoutAuthType {
    pub(super) api_key: String,
    pub(super) processing_channel_id: String,
}

#[derive(Debug, Serialize)]
pub struct ReturnUrl {
    pub success_url: Option<String>,
    pub failure_url: Option<String>,
}

#[derive(Debug, Serialize)]
pub struct PaymentsRequest {
    pub source: Source,
    pub amount: i64,
    pub currency: String,
    pub processing_channel_id: String,
    #[serde(rename = "3ds")]
    pub three_ds: CheckoutThreeDS,
    #[serde(flatten)]
    pub return_url: ReturnUrl,
    pub capture: bool,
}

#[derive(Debug, Serialize)]
pub struct CheckoutThreeDS {
    enabled: bool,
    force_3ds: bool,
}

impl TryFrom<&types::ConnectorAuthType> for CheckoutAuthType {
    type Error = error_stack::Report<errors::ConnectorError>;
    fn try_from(auth_type: &types::ConnectorAuthType) -> Result<Self, Self::Error> {
        if let types::ConnectorAuthType::BodyKey { api_key, key1 } = auth_type {
            Ok(Self {
                api_key: api_key.to_string(),
                processing_channel_id: key1.to_string(),
            })
        } else {
            Err(errors::ConnectorError::FailedToObtainAuthType.into())
        }
    }
}
impl TryFrom<&types::PaymentsAuthorizeRouterData> for PaymentsRequest {
    type Error = error_stack::Report<errors::ConnectorError>;
    fn try_from(item: &types::PaymentsAuthorizeRouterData) -> Result<Self, Self::Error> {
        let ccard = match item.request.payment_method_data {
<<<<<<< HEAD
            api::PaymentMethod::Card(ref ccard) => Some(ccard),
            api::PaymentMethod::BankTransfer
            | api::PaymentMethod::Wallet(_)
            | api::PaymentMethod::PayLater(_)
            | api::PaymentMethod::Paypal
            | api::PaymentMethod::BankRedirect(_) => None,
=======
            api::PaymentMethodData::Card(ref ccard) => Some(ccard),
            api::PaymentMethodData::Wallet(_)
            | api::PaymentMethodData::PayLater(_)
            | api::PaymentMethodData::BankRedirect(_) => None,
>>>>>>> 4f4b9d7f
        };

        let three_ds = match item.auth_type {
            enums::AuthenticationType::ThreeDs => CheckoutThreeDS {
                enabled: true,
                force_3ds: true,
            },
            enums::AuthenticationType::NoThreeDs => CheckoutThreeDS {
                enabled: false,
                force_3ds: false,
            },
        };

        let return_url = ReturnUrl {
            success_url: item
                .router_return_url
                .as_ref()
                .map(|return_url| format!("{return_url}?status=success")),
            failure_url: item
                .router_return_url
                .as_ref()
                .map(|return_url| format!("{return_url}?status=failure")),
        };

        let capture = matches!(
            item.request.capture_method,
            Some(enums::CaptureMethod::Automatic)
        );

        let source_var = Source::Card(CardSource {
            source_type: Some("card".to_owned()),
            number: ccard.map(|x| x.card_number.clone()),
            expiry_month: ccard.map(|x| x.card_exp_month.clone()),
            expiry_year: ccard.map(|x| x.card_exp_year.clone()),
        });
        let connector_auth = &item.connector_auth_type;
        let auth_type: CheckoutAuthType = connector_auth.try_into()?;
        let processing_channel_id = auth_type.processing_channel_id;
        Ok(Self {
            source: source_var,
            amount: item.request.amount,
            currency: item.request.currency.to_string(),
            processing_channel_id,
            three_ds,
            return_url,
            capture,
        })
    }
}

#[derive(Default, Clone, Debug, Eq, PartialEq, Deserialize)]
pub enum CheckoutPaymentStatus {
    Authorized,
    #[default]
    Pending,
    #[serde(rename = "Card Verified")]
    CardVerified,
    Declined,
    Captured,
}

impl From<transformers::Foreign<(CheckoutPaymentStatus, Option<enums::CaptureMethod>)>>
    for transformers::Foreign<enums::AttemptStatus>
{
    fn from(
        item: transformers::Foreign<(CheckoutPaymentStatus, Option<enums::CaptureMethod>)>,
    ) -> Self {
        let item = item.0;
        let (status, capture_method) = item;
        match status {
            CheckoutPaymentStatus::Authorized => {
                if capture_method == Some(enums::CaptureMethod::Automatic)
                    || capture_method.is_none()
                {
                    enums::AttemptStatus::Charged
                } else {
                    enums::AttemptStatus::Authorized
                }
            }
            CheckoutPaymentStatus::Captured => enums::AttemptStatus::Charged,
            CheckoutPaymentStatus::Declined => enums::AttemptStatus::Failure,
            CheckoutPaymentStatus::Pending => enums::AttemptStatus::AuthenticationPending,
            CheckoutPaymentStatus::CardVerified => enums::AttemptStatus::Pending,
        }
        .into()
    }
}

impl From<transformers::Foreign<(CheckoutPaymentStatus, Option<Balances>)>>
    for transformers::Foreign<enums::AttemptStatus>
{
    fn from(item: transformers::Foreign<(CheckoutPaymentStatus, Option<Balances>)>) -> Self {
        let (status, balances) = item.0;

        match status {
            CheckoutPaymentStatus::Authorized => {
                if let Some(Balances {
                    available_to_capture: 0,
                }) = balances
                {
                    enums::AttemptStatus::Charged
                } else {
                    enums::AttemptStatus::Authorized
                }
            }
            CheckoutPaymentStatus::Captured => enums::AttemptStatus::Charged,
            CheckoutPaymentStatus::Declined => enums::AttemptStatus::Failure,
            CheckoutPaymentStatus::Pending => enums::AttemptStatus::AuthenticationPending,
            CheckoutPaymentStatus::CardVerified => enums::AttemptStatus::Pending,
        }
        .into()
    }
}

#[derive(Clone, Debug, Eq, PartialEq, Deserialize)]
pub struct Href {
    #[serde(rename = "href")]
    redirection_url: Url,
}

#[derive(Clone, Debug, Default, Eq, PartialEq, Deserialize)]
pub struct Links {
    redirect: Option<Href>,
}
#[derive(Clone, Debug, Default, Eq, PartialEq, Deserialize)]
pub struct PaymentsResponse {
    id: String,
    amount: Option<i32>,
    status: CheckoutPaymentStatus,
    #[serde(rename = "_links")]
    links: Links,
    balances: Option<Balances>,
}

#[derive(Clone, Debug, Default, Eq, PartialEq, Deserialize)]
pub struct Balances {
    available_to_capture: i32,
}

impl TryFrom<types::PaymentsResponseRouterData<PaymentsResponse>>
    for types::PaymentsAuthorizeRouterData
{
    type Error = error_stack::Report<errors::ConnectorError>;
    fn try_from(
        item: types::PaymentsResponseRouterData<PaymentsResponse>,
    ) -> Result<Self, Self::Error> {
        let redirection_data = item.response.links.redirect.map(|href| {
            services::RedirectForm::from((href.redirection_url, services::Method::Get))
        });

        Ok(Self {
            status: enums::AttemptStatus::foreign_from((
                item.response.status,
                item.data.request.capture_method,
            )),
            response: Ok(types::PaymentsResponseData::TransactionResponse {
                resource_id: types::ResponseId::ConnectorTransactionId(item.response.id),
                redirection_data,
                mandate_reference: None,
                connector_metadata: None,
            }),
            ..item.data
        })
    }
}

impl TryFrom<types::PaymentsSyncResponseRouterData<PaymentsResponse>>
    for types::PaymentsSyncRouterData
{
    type Error = error_stack::Report<errors::ConnectorError>;
    fn try_from(
        item: types::PaymentsSyncResponseRouterData<PaymentsResponse>,
    ) -> Result<Self, Self::Error> {
        let redirection_data = item.response.links.redirect.map(|href| {
            services::RedirectForm::from((href.redirection_url, services::Method::Get))
        });

        Ok(Self {
            status: enums::AttemptStatus::foreign_from((
                item.response.status,
                item.response.balances,
            )),
            response: Ok(types::PaymentsResponseData::TransactionResponse {
                resource_id: types::ResponseId::ConnectorTransactionId(item.response.id),
                redirection_data,
                mandate_reference: None,
                connector_metadata: None,
            }),
            ..item.data
        })
    }
}

#[derive(Clone, Default, Debug, Eq, PartialEq, Serialize)]
pub struct PaymentVoidRequest {
    reference: String,
}
#[derive(Clone, Default, Debug, Eq, PartialEq, Deserialize)]
pub struct PaymentVoidResponse {
    #[serde(skip)]
    pub(super) status: u16,
    action_id: String,
    reference: String,
}

impl From<&PaymentVoidResponse> for enums::AttemptStatus {
    fn from(item: &PaymentVoidResponse) -> Self {
        if item.status == 202 {
            Self::Voided
        } else {
            Self::VoidFailed
        }
    }
}

impl TryFrom<types::PaymentsCancelResponseRouterData<PaymentVoidResponse>>
    for types::PaymentsCancelRouterData
{
    type Error = error_stack::Report<errors::ConnectorError>;
    fn try_from(
        item: types::PaymentsCancelResponseRouterData<PaymentVoidResponse>,
    ) -> Result<Self, Self::Error> {
        let response = &item.response;
        Ok(Self {
            response: Ok(types::PaymentsResponseData::TransactionResponse {
                resource_id: types::ResponseId::ConnectorTransactionId(response.action_id.clone()),
                redirection_data: None,
                mandate_reference: None,
                connector_metadata: None,
            }),
            status: response.into(),
            ..item.data
        })
    }
}

impl TryFrom<&types::PaymentsCancelRouterData> for PaymentVoidRequest {
    type Error = error_stack::Report<errors::ConnectorError>;
    fn try_from(item: &types::PaymentsCancelRouterData) -> Result<Self, Self::Error> {
        Ok(Self {
            reference: item.request.connector_transaction_id.clone(),
        })
    }
}

#[derive(Debug, Serialize)]
pub enum CaptureType {
    Final,
    NonFinal,
}

#[derive(Debug, Serialize)]
pub struct PaymentCaptureRequest {
    pub amount: Option<i64>,
    pub capture_type: Option<CaptureType>,
    pub processing_channel_id: String,
}

impl TryFrom<&types::PaymentsCaptureRouterData> for PaymentCaptureRequest {
    type Error = error_stack::Report<errors::ConnectorError>;
    fn try_from(item: &types::PaymentsCaptureRouterData) -> Result<Self, Self::Error> {
        let connector_auth = &item.connector_auth_type;
        let auth_type: CheckoutAuthType = connector_auth.try_into()?;
        let processing_channel_id = auth_type.processing_channel_id;
        Ok(Self {
            amount: item.request.amount_to_capture,
            capture_type: Some(CaptureType::Final),
            processing_channel_id,
        })
    }
}

#[derive(Debug, Deserialize)]
pub struct PaymentCaptureResponse {
    pub action_id: String,
}

impl TryFrom<types::PaymentsCaptureResponseRouterData<PaymentCaptureResponse>>
    for types::PaymentsCaptureRouterData
{
    type Error = error_stack::Report<errors::ConnectorError>;
    fn try_from(
        item: types::PaymentsCaptureResponseRouterData<PaymentCaptureResponse>,
    ) -> Result<Self, Self::Error> {
        let (status, amount_captured) = if item.http_code == 202 {
            (
                enums::AttemptStatus::Charged,
                item.data.request.amount_to_capture,
            )
        } else {
            (enums::AttemptStatus::Pending, None)
        };
        Ok(Self {
            response: Ok(types::PaymentsResponseData::TransactionResponse {
                resource_id: types::ResponseId::ConnectorTransactionId(
                    item.data.request.connector_transaction_id.to_owned(),
                ),
                redirection_data: None,
                mandate_reference: None,
                connector_metadata: None,
            }),
            status,
            amount_captured,
            ..item.data
        })
    }
}

#[derive(Clone, Debug, Serialize, Deserialize)]
pub struct RefundRequest {
    amount: Option<i64>,
    reference: String,
}

impl<F> TryFrom<&types::RefundsRouterData<F>> for RefundRequest {
    type Error = error_stack::Report<errors::ConnectorError>;
    fn try_from(item: &types::RefundsRouterData<F>) -> Result<Self, Self::Error> {
        let amount = item.request.refund_amount;
        let reference = item.request.refund_id.clone();
        Ok(Self {
            amount: Some(amount),
            reference,
        })
    }
}
#[allow(dead_code)]
#[derive(Deserialize)]
pub struct RefundResponse {
    action_id: String,
    reference: String,
}

#[derive(Deserialize)]
pub struct CheckoutRefundResponse {
    pub(super) status: u16,
    pub(super) response: RefundResponse,
}

impl From<&CheckoutRefundResponse> for enums::RefundStatus {
    fn from(item: &CheckoutRefundResponse) -> Self {
        if item.status == 202 {
            Self::Success
        } else {
            Self::Failure
        }
    }
}

impl TryFrom<types::RefundsResponseRouterData<api::Execute, CheckoutRefundResponse>>
    for types::RefundsRouterData<api::Execute>
{
    type Error = error_stack::Report<errors::ConnectorError>;
    fn try_from(
        item: types::RefundsResponseRouterData<api::Execute, CheckoutRefundResponse>,
    ) -> Result<Self, Self::Error> {
        let refund_status = enums::RefundStatus::from(&item.response);
        Ok(Self {
            response: Ok(types::RefundsResponseData {
                connector_refund_id: item.response.response.action_id.clone(),
                refund_status,
            }),
            ..item.data
        })
    }
}

impl TryFrom<types::RefundsResponseRouterData<api::RSync, CheckoutRefundResponse>>
    for types::RefundsRouterData<api::RSync>
{
    type Error = error_stack::Report<errors::ConnectorError>;
    fn try_from(
        item: types::RefundsResponseRouterData<api::RSync, CheckoutRefundResponse>,
    ) -> Result<Self, Self::Error> {
        let refund_status = enums::RefundStatus::from(&item.response);
        Ok(Self {
            response: Ok(types::RefundsResponseData {
                connector_refund_id: item.response.response.action_id.clone(),
                refund_status,
            }),
            ..item.data
        })
    }
}

#[derive(Debug, Default, Eq, PartialEq, Deserialize)]
pub struct ErrorResponse {
    pub request_id: Option<String>,
    #[serde(rename = "type")]
    pub error_type: Option<String>,
    pub error_codes: Option<Vec<String>>,
}

#[derive(Deserialize)]
pub enum ActionType {
    Authorization,
    Void,
    Capture,
    Refund,
    Payout,
    Return,
    #[serde(rename = "Card Verification")]
    CardVerification,
}

#[derive(Deserialize)]
pub struct ActionResponse {
    #[serde(rename = "id")]
    pub action_id: String,
    pub amount: i64,
    #[serde(rename = "type")]
    pub action_type: ActionType,
    pub approved: Option<bool>,
    pub reference: Option<String>,
}

impl From<&ActionResponse> for enums::RefundStatus {
    fn from(item: &ActionResponse) -> Self {
        match item.approved {
            Some(true) => Self::Success,
            Some(false) => Self::Failure,
            None => Self::Pending,
        }
    }
}

#[derive(Debug, Clone, serde::Deserialize, Eq, PartialEq)]
#[serde(rename_all = "lowercase")]
pub enum CheckoutRedirectResponseStatus {
    Success,
    Failure,
}

#[derive(Debug, Clone, serde::Deserialize, Eq, PartialEq)]
pub struct CheckoutRedirectResponse {
    pub status: Option<CheckoutRedirectResponseStatus>,
    #[serde(rename = "cko-session-id")]
    pub cko_session_id: Option<String>,
}

impl TryFrom<types::RefundsResponseRouterData<api::Execute, &ActionResponse>>
    for types::RefundsRouterData<api::Execute>
{
    type Error = error_stack::Report<errors::ConnectorError>;
    fn try_from(
        item: types::RefundsResponseRouterData<api::Execute, &ActionResponse>,
    ) -> Result<Self, Self::Error> {
        let refund_status = enums::RefundStatus::from(item.response);
        Ok(Self {
            response: Ok(types::RefundsResponseData {
                connector_refund_id: item.response.action_id.clone(),
                refund_status,
            }),
            ..item.data
        })
    }
}

impl TryFrom<types::RefundsResponseRouterData<api::RSync, &ActionResponse>>
    for types::RefundsRouterData<api::RSync>
{
    type Error = error_stack::Report<errors::ConnectorError>;
    fn try_from(
        item: types::RefundsResponseRouterData<api::RSync, &ActionResponse>,
    ) -> Result<Self, Self::Error> {
        let refund_status = enums::RefundStatus::from(item.response);
        Ok(Self {
            response: Ok(types::RefundsResponseData {
                connector_refund_id: item.response.action_id.clone(),
                refund_status,
            }),
            ..item.data
        })
    }
}

impl From<CheckoutRedirectResponseStatus> for enums::AttemptStatus {
    fn from(item: CheckoutRedirectResponseStatus) -> Self {
        match item {
            CheckoutRedirectResponseStatus::Success => Self::AuthenticationSuccessful,

            CheckoutRedirectResponseStatus::Failure => Self::Failure,
        }
    }
}<|MERGE_RESOLUTION|>--- conflicted
+++ resolved
@@ -73,19 +73,10 @@
     type Error = error_stack::Report<errors::ConnectorError>;
     fn try_from(item: &types::PaymentsAuthorizeRouterData) -> Result<Self, Self::Error> {
         let ccard = match item.request.payment_method_data {
-<<<<<<< HEAD
-            api::PaymentMethod::Card(ref ccard) => Some(ccard),
-            api::PaymentMethod::BankTransfer
-            | api::PaymentMethod::Wallet(_)
-            | api::PaymentMethod::PayLater(_)
-            | api::PaymentMethod::Paypal
-            | api::PaymentMethod::BankRedirect(_) => None,
-=======
             api::PaymentMethodData::Card(ref ccard) => Some(ccard),
             api::PaymentMethodData::Wallet(_)
             | api::PaymentMethodData::PayLater(_)
             | api::PaymentMethodData::BankRedirect(_) => None,
->>>>>>> 4f4b9d7f
         };
 
         let three_ds = match item.auth_type {
