pub mod admin;
pub mod api_keys;
pub mod configs;
pub mod customers;
pub mod enums;
pub mod mandates;
pub mod payment_methods;
pub mod payments;
pub mod refunds;
pub mod webhooks;

use std::{fmt::Debug, str::FromStr};

use error_stack::{report, IntoReport, ResultExt};

pub use self::{
    admin::*, api_keys::*, configs::*, customers::*, payment_methods::*, payments::*, refunds::*,
    webhooks::*,
};
use super::ErrorResponse;
use crate::{
    configs::settings::Connectors,
    connector, consts,
    core::errors::{self, CustomResult},
    services::{ConnectorIntegration, ConnectorRedirectResponse},
    types::{self, api::enums as api_enums},
};

#[derive(Clone, Debug)]
pub struct AccessTokenAuth;

pub trait ConnectorAccessToken:
    ConnectorIntegration<AccessTokenAuth, types::AccessTokenRequestData, types::AccessToken>
{
}

pub trait ConnectorCommon {
    /// Name of the connector (in lowercase).
    fn id(&self) -> &'static str;

    /// HTTP header used for authorization.
    fn get_auth_header(
        &self,
        _auth_type: &types::ConnectorAuthType,
    ) -> CustomResult<Vec<(String, String)>, errors::ConnectorError> {
        Ok(Vec::new())
    }

    /// HTTP `Content-Type` to be used for POST requests.
    /// Defaults to `application/json`.
    fn common_get_content_type(&self) -> &'static str {
        "application/json"
    }

    // FIXME write doc - think about this
    // fn headers(&self) -> Vec<(&str, &str)>;

    /// The base URL for interacting with the connector's API.
    fn base_url<'a>(&self, connectors: &'a Connectors) -> &'a str;

    /// common error response for a connector if it is same in all case
    fn build_error_response(
        &self,
        res: types::Response,
    ) -> CustomResult<ErrorResponse, errors::ConnectorError> {
        Ok(ErrorResponse {
            status_code: res.status_code,
            code: consts::NO_ERROR_CODE.to_string(),
            message: consts::NO_ERROR_MESSAGE.to_string(),
            reason: None,
        })
    }
}

/// Extended trait for connector common to allow functions with generic type
pub trait ConnectorCommonExt<Flow, Req, Resp>:
    ConnectorCommon + ConnectorIntegration<Flow, Req, Resp>
{
    /// common header builder when every request for the connector have same headers
    fn build_headers(
        &self,
        _req: &types::RouterData<Flow, Req, Resp>,
        _connectors: &Connectors,
    ) -> CustomResult<Vec<(String, String)>, errors::ConnectorError> {
        Ok(Vec::new())
    }
}

pub trait Router {}

pub trait Connector:
    Send + Refund + Payment + Debug + ConnectorRedirectResponse + IncomingWebhook + ConnectorAccessToken
{
}

pub struct Re;

pub struct Pe;

impl<
        T: Refund
            + Payment
            + Debug
            + ConnectorRedirectResponse
            + Send
            + IncomingWebhook
            + ConnectorAccessToken,
    > Connector for T
{
}

type BoxedConnector = Box<&'static (dyn Connector + Sync)>;

// Normal flow will call the connector and follow the flow specific operations (capture, authorize)
// SessionTokenFromMetadata will avoid calling the connector instead create the session token ( for sdk )
pub enum GetToken {
    Metadata,
    Connector,
}

pub struct ConnectorData {
    pub connector: BoxedConnector,
    pub connector_name: types::Connector,
    pub get_token: GetToken,
}

pub enum ConnectorCallType {
    Routing,
    Multiple(Vec<ConnectorData>),
    Single(ConnectorData),
}

impl ConnectorCallType {
    pub fn is_single(&self) -> bool {
        matches!(self, Self::Single(_))
    }
}

impl ConnectorData {
    pub fn get_connector_by_name(
        connectors: &Connectors,
        name: &str,
        connector_type: GetToken,
    ) -> CustomResult<Self, errors::ApiErrorResponse> {
        let connector = Self::convert_connector(connectors, name)?;
        let connector_name = api_enums::Connector::from_str(name)
            .into_report()
            .change_context(errors::ConnectorError::InvalidConnectorName)
            .change_context(errors::ApiErrorResponse::InternalServerError)
            .attach_printable_lazy(|| format!("unable to parse connector name {connector:?}"))?;
        Ok(Self {
            connector,
            connector_name,
            get_token: connector_type,
        })
    }

    fn convert_connector(
        _connectors: &Connectors,
        connector_name: &str,
    ) -> CustomResult<BoxedConnector, errors::ApiErrorResponse> {
        match connector_name {
            "aci" => Ok(Box::new(&connector::Aci)),
            "adyen" => Ok(Box::new(&connector::Adyen)),
            "airwallex" => Ok(Box::new(&connector::Airwallex)),
            "applepay" => Ok(Box::new(&connector::Applepay)),
            "authorizedotnet" => Ok(Box::new(&connector::Authorizedotnet)),
            "bambora" => Ok(Box::new(&connector::Bambora)),
            "bluesnap" => Ok(Box::new(&connector::Bluesnap)),
            "braintree" => Ok(Box::new(&connector::Braintree)),
            "checkout" => Ok(Box::new(&connector::Checkout)),
            "cybersource" => Ok(Box::new(&connector::Cybersource)),
            "dlocal" => Ok(Box::new(&connector::Dlocal)),
            "fiserv" => Ok(Box::new(&connector::Fiserv)),
            "globalpay" => Ok(Box::new(&connector::Globalpay)),
            "klarna" => Ok(Box::new(&connector::Klarna)),
            "nuvei" => Ok(Box::new(&connector::Nuvei)),
            "payu" => Ok(Box::new(&connector::Payu)),
            "rapyd" => Ok(Box::new(&connector::Rapyd)),
            "shift4" => Ok(Box::new(&connector::Shift4)),
            "stripe" => Ok(Box::new(&connector::Stripe)),
            "worldline" => Ok(Box::new(&connector::Worldline)),
            "worldpay" => Ok(Box::new(&connector::Worldpay)),
<<<<<<< HEAD
            "trustpay" => Ok(Box::new(&connector::Trustpay)),
			_ => Err(report!(errors::ConnectorError::InvalidConnectorName)
=======
            "multisafepay" => Ok(Box::new(&connector::Multisafepay)),
            _ => Err(report!(errors::ConnectorError::InvalidConnectorName)
>>>>>>> 4f4b9d7f
                .attach_printable(format!("invalid connector name: {connector_name}")))
            .change_context(errors::ApiErrorResponse::InternalServerError),
        }
    }
}<|MERGE_RESOLUTION|>--- conflicted
+++ resolved
@@ -181,13 +181,9 @@
             "stripe" => Ok(Box::new(&connector::Stripe)),
             "worldline" => Ok(Box::new(&connector::Worldline)),
             "worldpay" => Ok(Box::new(&connector::Worldpay)),
-<<<<<<< HEAD
+            "multisafepay" => Ok(Box::new(&connector::Multisafepay)),
             "trustpay" => Ok(Box::new(&connector::Trustpay)),
-			_ => Err(report!(errors::ConnectorError::InvalidConnectorName)
-=======
-            "multisafepay" => Ok(Box::new(&connector::Multisafepay)),
             _ => Err(report!(errors::ConnectorError::InvalidConnectorName)
->>>>>>> 4f4b9d7f
                 .attach_printable(format!("invalid connector name: {connector_name}")))
             .change_context(errors::ApiErrorResponse::InternalServerError),
         }
