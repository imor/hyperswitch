--- conflicted
+++ resolved
@@ -173,7 +173,9 @@
             "dlocal" => Ok(Box::new(&connector::Dlocal)),
             "fiserv" => Ok(Box::new(&connector::Fiserv)),
             "globalpay" => Ok(Box::new(&connector::Globalpay)),
+            "intuit" => Ok(Box::new(&connector::Intuit)),
             "klarna" => Ok(Box::new(&connector::Klarna)),
+            "multisafepay" => Ok(Box::new(&connector::Multisafepay)),
             "nuvei" => Ok(Box::new(&connector::Nuvei)),
             "payu" => Ok(Box::new(&connector::Payu)),
             "rapyd" => Ok(Box::new(&connector::Rapyd)),
@@ -181,11 +183,6 @@
             "stripe" => Ok(Box::new(&connector::Stripe)),
             "worldline" => Ok(Box::new(&connector::Worldline)),
             "worldpay" => Ok(Box::new(&connector::Worldpay)),
-<<<<<<< HEAD
-            "intuit" => Ok(Box::new(&connector::Intuit)),
-=======
-            "multisafepay" => Ok(Box::new(&connector::Multisafepay)),
->>>>>>> e6f627d9
             _ => Err(report!(errors::ConnectorError::InvalidConnectorName)
                 .attach_printable(format!("invalid connector name: {connector_name}")))
             .change_context(errors::ApiErrorResponse::InternalServerError),
