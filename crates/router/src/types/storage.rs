--- conflicted
+++ resolved
@@ -25,15 +25,8 @@
 pub mod kv;
 
 pub use self::{
-<<<<<<< HEAD
-    address::*, api_keys::*, configs::*, connector_response::*, customers::*, dispute::*,
-    events::*, locker_mock_up::*, mandate::*, merchant_account::*, merchant_connector_account::*,
-    payment_attempt::*, payment_intent::*, payment_method::*, process_tracker::*, refund::*,
-    reverse_lookup::*,
-=======
     address::*, api_keys::*, cards_info::*, configs::*, connector_response::*, customers::*,
     dispute::*, events::*, locker_mock_up::*, mandate::*, merchant_account::*,
     merchant_connector_account::*, payment_attempt::*, payment_intent::*, payment_method::*,
     process_tracker::*, refund::*, reverse_lookup::*,
->>>>>>> 6ad518f3
 };