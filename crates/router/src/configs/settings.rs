use std::{
    collections::{HashMap, HashSet},
    path::PathBuf,
    str::FromStr,
};

use common_utils::ext_traits::ConfigExt;
use config::{Environment, File};
#[cfg(feature = "kms")]
use external_services::kms;
use redis_interface::RedisSettings;
pub use router_env::config::{Log, LogConsole, LogFile, LogTelemetry};
use serde::{de::Error, Deserialize, Deserializer};

use crate::{
    core::errors::{ApplicationError, ApplicationResult},
    env::{self, logger, Env},
};

#[derive(clap::Parser, Default)]
#[cfg_attr(feature = "vergen", command(version = router_env::version!()))]
pub struct CmdLineConf {
    /// Config file.
    /// Application will look for "config/config.toml" if this option isn't specified.
    #[arg(short = 'f', long, value_name = "FILE")]
    pub config_path: Option<PathBuf>,

    #[command(subcommand)]
    pub subcommand: Option<Subcommand>,
}

#[derive(clap::Parser)]
pub enum Subcommand {
    #[cfg(feature = "openapi")]
    /// Generate the OpenAPI specification file from code.
    GenerateOpenapiSpec,
}

#[derive(Debug, Deserialize, Clone, Default)]
#[serde(default)]
pub struct Settings {
    pub server: Server,
    pub proxy: Proxy,
    pub env: Env,
    pub master_database: Database,
    #[cfg(feature = "olap")]
    pub replica_database: Database,
    pub redis: RedisSettings,
    pub log: Log,
    pub secrets: Secrets,
    pub locker: Locker,
    pub connectors: Connectors,
    pub refund: Refund,
    pub eph_key: EphemeralConfig,
    pub scheduler: Option<SchedulerSettings>,
    #[cfg(feature = "kv_store")]
    pub drainer: DrainerSettings,
    pub jwekey: Jwekey,
    pub webhooks: WebhooksSettings,
    pub pm_filters: ConnectorFilters,
    pub bank_config: BankRedirectConfig,
    pub api_keys: ApiKeys,
    #[cfg(feature = "kms")]
<<<<<<< HEAD
    pub kms: Kms,
    pub tokenization: TokenizationConfig,
}

#[derive(Debug, Deserialize, Clone, Default)]
#[serde(transparent)]
pub struct TokenizationConfig(pub HashMap<String, PaymentMethodTokenFilter>);

#[derive(Debug, Deserialize, Clone, Default)]
pub struct PaymentMethodTokenFilter {
    #[serde(deserialize_with = "pm_deser")]
    pub payment_method: HashSet<storage_models::enums::PaymentMethod>,
    pub long_lived_token: bool,
}

fn pm_deser<'a, D>(
    deserializer: D,
) -> Result<HashSet<storage_models::enums::PaymentMethod>, D::Error>
where
    D: Deserializer<'a>,
{
    let value = <String>::deserialize(deserializer)?;
    value
        .trim()
        .split(',')
        .map(storage_models::enums::PaymentMethod::from_str)
        .collect::<Result<_, _>>()
        .map_err(D::Error::custom)
=======
    pub kms: kms::KmsConfig,
>>>>>>> b15b8f7b
}

#[derive(Debug, Deserialize, Clone, Default)]
pub struct BankRedirectConfig(
    pub HashMap<api_models::enums::PaymentMethodType, ConnectorBankNames>,
);
#[derive(Debug, Deserialize, Clone)]
pub struct ConnectorBankNames(pub HashMap<String, BanksVector>);

#[derive(Debug, Deserialize, Clone)]
pub struct BanksVector {
    #[serde(deserialize_with = "bank_vec_deser")]
    pub banks: HashSet<api_models::enums::BankNames>,
}

#[derive(Debug, Deserialize, Clone, Default)]
#[serde(transparent)]
pub struct ConnectorFilters(pub HashMap<String, PaymentMethodFilters>);

#[derive(Debug, Deserialize, Clone, Default)]
#[serde(transparent)]
pub struct PaymentMethodFilters(pub HashMap<PaymentMethodFilterKey, CurrencyCountryFilter>);

#[derive(Debug, Deserialize, Clone, PartialEq, Eq, Hash)]
#[serde(untagged)]
pub enum PaymentMethodFilterKey {
    PaymentMethodType(api_models::enums::PaymentMethodType),
    CardNetwork(api_models::enums::CardNetwork),
}

#[derive(Debug, Deserialize, Clone, Default)]
#[serde(default)]
pub struct CurrencyCountryFilter {
    #[serde(deserialize_with = "currency_set_deser")]
    pub currency: Option<HashSet<api_models::enums::Currency>>,
    #[serde(deserialize_with = "string_set_deser")]
    pub country: Option<HashSet<String>>,
}

fn string_set_deser<'a, D>(deserializer: D) -> Result<Option<HashSet<String>>, D::Error>
where
    D: Deserializer<'a>,
{
    let value = <Option<String>>::deserialize(deserializer)?;
    Ok(value.and_then(|inner| {
        let list = inner
            .trim()
            .split(',')
            .map(|value| value.to_string())
            .collect::<HashSet<_>>();
        match list.len() {
            0 => None,
            _ => Some(list),
        }
    }))
}

fn currency_set_deser<'a, D>(
    deserializer: D,
) -> Result<Option<HashSet<api_models::enums::Currency>>, D::Error>
where
    D: Deserializer<'a>,
{
    let value = <Option<String>>::deserialize(deserializer)?;
    Ok(value.and_then(|inner| {
        let list = inner
            .trim()
            .split(',')
            .flat_map(api_models::enums::Currency::from_str)
            .collect::<HashSet<_>>();
        match list.len() {
            0 => None,
            _ => Some(list),
        }
    }))
}

fn bank_vec_deser<'a, D>(deserializer: D) -> Result<HashSet<api_models::enums::BankNames>, D::Error>
where
    D: Deserializer<'a>,
{
    let value = <String>::deserialize(deserializer)?;
    Ok(value
        .trim()
        .split(',')
        .flat_map(api_models::enums::BankNames::from_str)
        .collect())
}

#[derive(Debug, Deserialize, Clone)]
#[serde(default)]
pub struct Secrets {
    pub jwt_secret: String,
    pub admin_api_key: String,
}

#[derive(Debug, Deserialize, Clone)]
#[serde(default)]
pub struct Locker {
    pub host: String,
    pub mock_locker: bool,
    pub basilisk_host: String,
    pub locker_setup: LockerSetup,
}

#[derive(Debug, Deserialize, Clone, Default)]
#[serde(rename_all = "snake_case")]
pub enum LockerSetup {
    #[default]
    LegacyLocker,
    BasiliskLocker,
}

#[derive(Debug, Deserialize, Clone)]
#[serde(default)]
pub struct Refund {
    pub max_attempts: usize,
    pub max_age: i64,
}

#[derive(Debug, Deserialize, Clone)]
#[serde(default)]
pub struct EphemeralConfig {
    pub validity: i64,
}

#[derive(Debug, Deserialize, Clone, Default)]
#[serde(default)]
pub struct Jwekey {
    pub locker_key_identifier1: String,
    pub locker_key_identifier2: String,
    pub locker_encryption_key1: String,
    pub locker_encryption_key2: String,
    pub locker_decryption_key1: String,
    pub locker_decryption_key2: String,
    pub vault_encryption_key: String,
    pub vault_private_key: String,
}

#[derive(Debug, Deserialize, Clone, Default)]
#[serde(default)]
pub struct Proxy {
    pub http_url: Option<String>,
    pub https_url: Option<String>,
}

#[derive(Debug, Deserialize, Clone)]
#[serde(default)]
pub struct Server {
    pub port: u16,
    pub workers: usize,
    pub host: String,
    pub request_body_limit: usize,
    pub base_url: String,
    pub shutdown_timeout: u64,
}

#[derive(Debug, Deserialize, Clone)]
#[serde(default)]
pub struct Database {
    pub username: String,
    pub password: String,
    pub host: String,
    pub port: u16,
    pub dbname: String,
    pub pool_size: u32,
    pub connection_timeout: u64,
}

#[derive(Debug, Deserialize, Clone)]
#[serde(default)]
pub struct SupportedConnectors {
    pub wallets: Vec<String>,
}

#[derive(Debug, Deserialize, Clone, Default)]
#[serde(default)]
pub struct Connectors {
    pub aci: ConnectorParams,
    pub adyen: ConnectorParams,
    pub airwallex: ConnectorParams,
    pub applepay: ConnectorParams,
    pub authorizedotnet: ConnectorParams,
    pub bambora: ConnectorParams,
    pub bluesnap: ConnectorParams,
    pub braintree: ConnectorParams,
    pub checkout: ConnectorParams,
    pub cybersource: ConnectorParams,
    pub dlocal: ConnectorParams,
    pub fiserv: ConnectorParams,
    pub globalpay: ConnectorParams,
    pub klarna: ConnectorParams,
    pub mollie: ConnectorParams,
    pub multisafepay: ConnectorParams,
    pub nuvei: ConnectorParams,
    pub payu: ConnectorParams,
    pub rapyd: ConnectorParams,
    pub shift4: ConnectorParams,
    pub stripe: ConnectorParams,
    pub worldline: ConnectorParams,
    pub worldpay: ConnectorParams,
    pub trustpay: ConnectorParamsWithMoreUrls,

    // Keep this field separate from the remaining fields
    pub supported: SupportedConnectors,
}

#[derive(Debug, Deserialize, Clone, Default)]
#[serde(default)]
pub struct ConnectorParams {
    pub base_url: String,
}

#[derive(Debug, Deserialize, Clone, Default)]
#[serde(default)]
pub struct ConnectorParamsWithMoreUrls {
    pub base_url: String,
    pub base_url_bank_redirects: String,
}

#[derive(Debug, Clone, Deserialize)]
#[serde(default)]
pub struct SchedulerSettings {
    pub stream: String,
    pub producer: ProducerSettings,
    pub consumer: ConsumerSettings,
}

#[derive(Debug, Clone, Deserialize)]
#[serde(default)]
pub struct ProducerSettings {
    pub upper_fetch_limit: i64,
    pub lower_fetch_limit: i64,

    pub lock_key: String,
    pub lock_ttl: i64,
    pub batch_size: usize,
}

#[derive(Debug, Clone, Deserialize)]
#[serde(default)]
pub struct ConsumerSettings {
    pub disabled: bool,
    pub consumer_group: String,
}

#[cfg(feature = "kv_store")]
#[derive(Debug, Clone, Deserialize)]
#[serde(default)]
pub struct DrainerSettings {
    pub stream_name: String,
    pub num_partitions: u8,
    pub max_read_count: u64,
    pub shutdown_interval: u32, // in milliseconds
    pub loop_interval: u32,     // in milliseconds
}

#[derive(Debug, Clone, Default, Deserialize)]
#[serde(default)]
pub struct WebhooksSettings {
    pub outgoing_enabled: bool,
}

#[derive(Debug, Deserialize, Clone, Default)]
#[serde(default)]
pub struct ApiKeys {
    /// Base64-encoded (KMS encrypted) ciphertext of the key used for calculating hashes of API
    /// keys
    #[cfg(feature = "kms")]
    pub kms_encrypted_hash_key: String,

    /// Hex-encoded 32-byte long (64 characters long when hex-encoded) key used for calculating
    /// hashes of API keys
    #[cfg(not(feature = "kms"))]
    pub hash_key: String,
}

impl Settings {
    pub fn new() -> ApplicationResult<Self> {
        Self::with_config_path(None)
    }

    pub fn with_config_path(config_path: Option<PathBuf>) -> ApplicationResult<Self> {
        // Configuration values are picked up in the following priority order (1 being least
        // priority):
        // 1. Defaults from the implementation of the `Default` trait.
        // 2. Values from config file. The config file accessed depends on the environment
        //    specified by the `RUN_ENV` environment variable. `RUN_ENV` can be one of
        //    `Development`, `Sandbox` or `Production`. If nothing is specified for `RUN_ENV`,
        //    `/config/Development.toml` file is read.
        // 3. Environment variables prefixed with `ROUTER` and each level separated by double
        //    underscores.
        //
        // Values in config file override the defaults in `Default` trait, and the values set using
        // environment variables override both the defaults and the config file values.

        let environment = env::which();
        let config_path = router_env::Config::config_path(&environment.to_string(), config_path);

        let config = router_env::Config::builder(&environment.to_string())?
            .add_source(File::from(config_path).required(true))
            .add_source(
                Environment::with_prefix("ROUTER")
                    .try_parsing(true)
                    .separator("__")
                    .list_separator(",")
                    .with_list_parse_key("redis.cluster_urls")
                    .with_list_parse_key("connectors.supported.wallets"),
            )
            .build()?;

        serde_path_to_error::deserialize(config).map_err(|error| {
            logger::error!(%error, "Unable to deserialize application configuration");
            eprintln!("Unable to deserialize application configuration: {error}");
            ApplicationError::from(error.into_inner())
        })
    }

    pub fn validate(&self) -> ApplicationResult<()> {
        self.server.validate()?;
        self.master_database.validate()?;
        #[cfg(feature = "olap")]
        self.replica_database.validate()?;
        self.redis.validate().map_err(|error| {
            println!("{error}");
            ApplicationError::InvalidConfigurationValueError("Redis configuration".into())
        })?;
        if self.log.file.enabled {
            if self.log.file.file_name.is_default_or_empty() {
                return Err(ApplicationError::InvalidConfigurationValueError(
                    "log file name must not be empty".into(),
                ));
            }

            if self.log.file.path.is_default_or_empty() {
                return Err(ApplicationError::InvalidConfigurationValueError(
                    "log directory path must not be empty".into(),
                ));
            }
        }
        self.secrets.validate()?;
        self.locker.validate()?;
        self.connectors.validate()?;

        self.scheduler
            .as_ref()
            .map(|scheduler_settings| scheduler_settings.validate())
            .transpose()?;
        #[cfg(feature = "kv_store")]
        self.drainer.validate()?;
        self.api_keys.validate()?;
        #[cfg(feature = "kms")]
        self.kms
            .validate()
            .map_err(|error| ApplicationError::InvalidConfigurationValueError(error.into()))?;

        Ok(())
    }
}

#[cfg(test)]
mod payment_method_deserialization_test {
    #![allow(clippy::unwrap_used)]
    use serde::de::{
        value::{Error as ValueError, StrDeserializer},
        IntoDeserializer,
    };

    use super::*;

    #[test]
    fn test_pm_deserializer() {
        let deserializer: StrDeserializer<'_, ValueError> = "wallet,card".into_deserializer();
        let test_pm = pm_deser(deserializer);
        assert!(test_pm.is_ok())
    }
}<|MERGE_RESOLUTION|>--- conflicted
+++ resolved
@@ -61,8 +61,7 @@
     pub bank_config: BankRedirectConfig,
     pub api_keys: ApiKeys,
     #[cfg(feature = "kms")]
-<<<<<<< HEAD
-    pub kms: Kms,
+    pub kms: kms::KmsConfig,
     pub tokenization: TokenizationConfig,
 }
 
@@ -90,9 +89,6 @@
         .map(storage_models::enums::PaymentMethod::from_str)
         .collect::<Result<_, _>>()
         .map_err(D::Error::custom)
-=======
-    pub kms: kms::KmsConfig,
->>>>>>> b15b8f7b
 }
 
 #[derive(Debug, Deserialize, Clone, Default)]
