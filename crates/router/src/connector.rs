--- conflicted
+++ resolved
@@ -24,16 +24,9 @@
 pub mod trustpay;
 
 pub use self::{
-<<<<<<< HEAD
-    aci::Aci, adyen::Adyen, applepay::Applepay, authorizedotnet::Authorizedotnet,
-    braintree::Braintree, checkout::Checkout, cybersource::Cybersource, fiserv::Fiserv,
-    globalpay::Globalpay, klarna::Klarna, payu::Payu, rapyd::Rapyd, shift4::Shift4, stripe::Stripe,
-    worldline::Worldline, worldpay::Worldpay, trustpay::Trustpay,
-=======
     aci::Aci, adyen::Adyen, airwallex::Airwallex, applepay::Applepay,
     authorizedotnet::Authorizedotnet, bambora::Bambora, bluesnap::Bluesnap, braintree::Braintree,
     checkout::Checkout, cybersource::Cybersource, dlocal::Dlocal, fiserv::Fiserv,
     globalpay::Globalpay, klarna::Klarna, multisafepay::Multisafepay, nuvei::Nuvei, payu::Payu,
-    rapyd::Rapyd, shift4::Shift4, stripe::Stripe, worldline::Worldline, worldpay::Worldpay,
->>>>>>> 4f4b9d7f
+    rapyd::Rapyd, shift4::Shift4, stripe::Stripe, worldline::Worldline, worldpay::Worldpay, trustpay::Trustpay,
 };