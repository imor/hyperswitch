--- conflicted
+++ resolved
@@ -49,12 +49,11 @@
 api_key = "API Key"
 api_secret = "API Secret Key"
 
-<<<<<<< HEAD
 [intuit]
-api_key = "Bearer MyApiKey"
-=======
+api_key = "Bearer Access Token"
+key1 = "Access token expires in"
+
 [dlocal]
 key1 = "key1"
 api_key = "api_key"
-api_secret = "secret"
->>>>>>> 12f25f05
+api_secret = "secret"