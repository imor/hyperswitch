// @generated automatically by Diesel CLI.

diesel::table! {
    use diesel::sql_types::*;
    use crate::enums::diesel_exports::*;

    address (address_id) {
        id -> Int4,
        address_id -> Varchar,
        city -> Nullable<Varchar>,
        country -> Nullable<Varchar>,
        line1 -> Nullable<Varchar>,
        line2 -> Nullable<Varchar>,
        line3 -> Nullable<Varchar>,
        state -> Nullable<Varchar>,
        zip -> Nullable<Varchar>,
        first_name -> Nullable<Varchar>,
        last_name -> Nullable<Varchar>,
        phone_number -> Nullable<Varchar>,
        country_code -> Nullable<Varchar>,
        created_at -> Timestamp,
        modified_at -> Timestamp,
        customer_id -> Varchar,
        merchant_id -> Varchar,
    }
}

diesel::table! {
    use diesel::sql_types::*;
    use crate::enums::diesel_exports::*;

    api_keys (key_id) {
        key_id -> Varchar,
        merchant_id -> Varchar,
        name -> Varchar,
        description -> Nullable<Varchar>,
        hashed_api_key -> Varchar,
        prefix -> Varchar,
        created_at -> Timestamp,
        expires_at -> Nullable<Timestamp>,
        last_used -> Nullable<Timestamp>,
    }
}

diesel::table! {
    use diesel::sql_types::*;
    use crate::enums::diesel_exports::*;

    cards_info (card_iin) {
        card_iin -> Varchar,
        card_issuer -> Nullable<Text>,
        card_network -> Nullable<Text>,
        card_type -> Nullable<Text>,
        card_subtype -> Nullable<Text>,
        card_issuing_country -> Nullable<Text>,
        bank_code_id -> Nullable<Varchar>,
        bank_code -> Nullable<Varchar>,
        country_code -> Nullable<Varchar>,
    }
}

diesel::table! {
    use diesel::sql_types::*;
    use crate::enums::diesel_exports::*;

    configs (key) {
        id -> Int4,
        key -> Varchar,
        config -> Text,
    }
}

diesel::table! {
    use diesel::sql_types::*;
    use crate::enums::diesel_exports::*;

    connector_response (id) {
        id -> Int4,
        payment_id -> Varchar,
        merchant_id -> Varchar,
        attempt_id -> Varchar,
        created_at -> Timestamp,
        modified_at -> Timestamp,
        connector_name -> Nullable<Varchar>,
        connector_transaction_id -> Nullable<Varchar>,
        authentication_data -> Nullable<Json>,
        encoded_data -> Nullable<Text>,
    }
}

diesel::table! {
    use diesel::sql_types::*;
    use crate::enums::diesel_exports::*;

    customers (customer_id, merchant_id) {
        id -> Int4,
        customer_id -> Varchar,
        merchant_id -> Varchar,
        name -> Nullable<Varchar>,
        email -> Nullable<Varchar>,
        phone -> Nullable<Varchar>,
        phone_country_code -> Nullable<Varchar>,
        description -> Nullable<Varchar>,
        created_at -> Timestamp,
        metadata -> Nullable<Json>,
    }
}

diesel::table! {
    use diesel::sql_types::*;
    use crate::enums::diesel_exports::*;

    events (id) {
        id -> Int4,
        event_id -> Varchar,
        event_type -> EventType,
        event_class -> EventClass,
        is_webhook_notified -> Bool,
        intent_reference_id -> Nullable<Varchar>,
        primary_object_id -> Varchar,
        primary_object_type -> EventObjectType,
        created_at -> Timestamp,
    }
}

diesel::table! {
    use diesel::sql_types::*;
    use crate::enums::diesel_exports::*;

    locker_mock_up (id) {
        id -> Int4,
        card_id -> Varchar,
        external_id -> Varchar,
        card_fingerprint -> Varchar,
        card_global_fingerprint -> Varchar,
        merchant_id -> Varchar,
        card_number -> Varchar,
        card_exp_year -> Varchar,
        card_exp_month -> Varchar,
        name_on_card -> Nullable<Varchar>,
        nickname -> Nullable<Varchar>,
        customer_id -> Nullable<Varchar>,
        duplicate -> Nullable<Bool>,
        card_cvc -> Nullable<Varchar>,
        payment_method_id -> Nullable<Varchar>,
    }
}

diesel::table! {
    use diesel::sql_types::*;
    use crate::enums::diesel_exports::*;

    mandate (id) {
        id -> Int4,
        mandate_id -> Varchar,
        customer_id -> Varchar,
        merchant_id -> Varchar,
        payment_method_id -> Varchar,
        mandate_status -> MandateStatus,
        mandate_type -> MandateType,
        customer_accepted_at -> Nullable<Timestamp>,
        customer_ip_address -> Nullable<Varchar>,
        customer_user_agent -> Nullable<Varchar>,
        network_transaction_id -> Nullable<Varchar>,
        previous_attempt_id -> Nullable<Varchar>,
        created_at -> Timestamp,
        mandate_amount -> Nullable<Int8>,
        mandate_currency -> Nullable<Currency>,
        amount_captured -> Nullable<Int8>,
        connector -> Varchar,
        connector_mandate_id -> Nullable<Varchar>,
    }
}

diesel::table! {
    use diesel::sql_types::*;
    use crate::enums::diesel_exports::*;

    merchant_account (id) {
        id -> Int4,
        merchant_id -> Varchar,
        return_url -> Nullable<Varchar>,
        enable_payment_response_hash -> Bool,
        payment_response_hash_key -> Nullable<Varchar>,
        redirect_to_merchant_with_http_post -> Bool,
        merchant_name -> Nullable<Varchar>,
        merchant_details -> Nullable<Json>,
        webhook_details -> Nullable<Json>,
        sub_merchants_enabled -> Nullable<Bool>,
        parent_merchant_id -> Nullable<Varchar>,
        publishable_key -> Nullable<Varchar>,
        storage_scheme -> MerchantStorageScheme,
        locker_id -> Nullable<Varchar>,
        metadata -> Nullable<Jsonb>,
        routing_algorithm -> Nullable<Json>,
<<<<<<< HEAD
        primary_business_details -> Json,
=======
        api_key -> Nullable<Varchar>,
>>>>>>> b15b8f7b
    }
}

diesel::table! {
    use diesel::sql_types::*;
    use crate::enums::diesel_exports::*;

    merchant_connector_account (id) {
        id -> Int4,
        merchant_id -> Varchar,
        connector_name -> Varchar,
        connector_account_details -> Json,
        test_mode -> Nullable<Bool>,
        disabled -> Nullable<Bool>,
        merchant_connector_id -> Varchar,
        payment_methods_enabled -> Nullable<Array<Nullable<Json>>>,
        connector_type -> ConnectorType,
        metadata -> Nullable<Jsonb>,
        connector_label -> Varchar,
        business_country -> Varchar,
        business_label -> Varchar,
        business_sub_label -> Nullable<Varchar>,
    }
}

diesel::table! {
    use diesel::sql_types::*;
    use crate::enums::diesel_exports::*;

    payment_attempt (id) {
        id -> Int4,
        payment_id -> Varchar,
        merchant_id -> Varchar,
        attempt_id -> Varchar,
        status -> AttemptStatus,
        amount -> Int8,
        currency -> Nullable<Currency>,
        save_to_locker -> Nullable<Bool>,
        connector -> Nullable<Jsonb>,
        error_message -> Nullable<Text>,
        offer_amount -> Nullable<Int8>,
        surcharge_amount -> Nullable<Int8>,
        tax_amount -> Nullable<Int8>,
        payment_method_id -> Nullable<Varchar>,
        payment_method -> Nullable<Varchar>,
        connector_transaction_id -> Nullable<Varchar>,
        capture_method -> Nullable<CaptureMethod>,
        capture_on -> Nullable<Timestamp>,
        confirm -> Bool,
        authentication_type -> Nullable<AuthenticationType>,
        created_at -> Timestamp,
        modified_at -> Timestamp,
        last_synced -> Nullable<Timestamp>,
        cancellation_reason -> Nullable<Varchar>,
        amount_to_capture -> Nullable<Int8>,
        mandate_id -> Nullable<Varchar>,
        browser_info -> Nullable<Jsonb>,
        error_code -> Nullable<Varchar>,
        payment_token -> Nullable<Varchar>,
        connector_metadata -> Nullable<Jsonb>,
        payment_experience -> Nullable<Varchar>,
        payment_method_type -> Nullable<Varchar>,
        payment_method_data -> Nullable<Jsonb>,
    }
}

diesel::table! {
    use diesel::sql_types::*;
    use crate::enums::diesel_exports::*;

    payment_intent (id) {
        id -> Int4,
        payment_id -> Varchar,
        merchant_id -> Varchar,
        status -> IntentStatus,
        amount -> Int8,
        currency -> Nullable<Currency>,
        amount_captured -> Nullable<Int8>,
        customer_id -> Nullable<Varchar>,
        description -> Nullable<Varchar>,
        return_url -> Nullable<Varchar>,
        metadata -> Nullable<Jsonb>,
        connector_id -> Nullable<Varchar>,
        shipping_address_id -> Nullable<Varchar>,
        billing_address_id -> Nullable<Varchar>,
        statement_descriptor_name -> Nullable<Varchar>,
        statement_descriptor_suffix -> Nullable<Varchar>,
        created_at -> Timestamp,
        modified_at -> Timestamp,
        last_synced -> Nullable<Timestamp>,
        setup_future_usage -> Nullable<FutureUsage>,
        off_session -> Nullable<Bool>,
        client_secret -> Nullable<Varchar>,
        business_country -> Nullable<Varchar>,
        business_label -> Nullable<Varchar>,
    }
}

diesel::table! {
    use diesel::sql_types::*;
    use crate::enums::diesel_exports::*;

    payment_methods (id) {
        id -> Int4,
        customer_id -> Varchar,
        merchant_id -> Varchar,
        payment_method_id -> Varchar,
        accepted_currency -> Nullable<Array<Nullable<Currency>>>,
        scheme -> Nullable<Varchar>,
        token -> Nullable<Varchar>,
        cardholder_name -> Nullable<Varchar>,
        issuer_name -> Nullable<Varchar>,
        issuer_country -> Nullable<Varchar>,
        payer_country -> Nullable<Array<Nullable<Text>>>,
        is_stored -> Nullable<Bool>,
        swift_code -> Nullable<Varchar>,
        direct_debit_token -> Nullable<Varchar>,
        created_at -> Timestamp,
        last_modified -> Timestamp,
        payment_method -> Varchar,
        payment_method_type -> Nullable<Varchar>,
        payment_method_issuer -> Nullable<Varchar>,
        payment_method_issuer_code -> Nullable<PaymentMethodIssuerCode>,
        metadata -> Nullable<Json>,
    }
}

diesel::table! {
    use diesel::sql_types::*;
    use crate::enums::diesel_exports::*;

    process_tracker (id) {
        id -> Varchar,
        name -> Nullable<Varchar>,
        tag -> Array<Nullable<Text>>,
        runner -> Nullable<Varchar>,
        retry_count -> Int4,
        schedule_time -> Nullable<Timestamp>,
        rule -> Varchar,
        tracking_data -> Json,
        business_status -> Varchar,
        status -> ProcessTrackerStatus,
        event -> Array<Nullable<Text>>,
        created_at -> Timestamp,
        updated_at -> Timestamp,
    }
}

diesel::table! {
    use diesel::sql_types::*;
    use crate::enums::diesel_exports::*;

    refund (id) {
        id -> Int4,
        internal_reference_id -> Varchar,
        refund_id -> Varchar,
        payment_id -> Varchar,
        merchant_id -> Varchar,
        connector_transaction_id -> Varchar,
        connector -> Varchar,
        connector_refund_id -> Nullable<Varchar>,
        external_reference_id -> Nullable<Varchar>,
        refund_type -> RefundType,
        total_amount -> Int8,
        currency -> Currency,
        refund_amount -> Int8,
        refund_status -> RefundStatus,
        sent_to_gateway -> Bool,
        refund_error_message -> Nullable<Text>,
        metadata -> Nullable<Json>,
        refund_arn -> Nullable<Varchar>,
        created_at -> Timestamp,
        modified_at -> Timestamp,
        description -> Nullable<Varchar>,
        attempt_id -> Varchar,
        refund_reason -> Nullable<Varchar>,
        refund_error_code -> Nullable<Text>,
    }
}

diesel::table! {
    use diesel::sql_types::*;
    use crate::enums::diesel_exports::*;

    reverse_lookup (lookup_id) {
        lookup_id -> Varchar,
        sk_id -> Varchar,
        pk_id -> Varchar,
        source -> Varchar,
    }
}

diesel::allow_tables_to_appear_in_same_query!(
    address,
    api_keys,
    cards_info,
    configs,
    connector_response,
    customers,
    events,
    locker_mock_up,
    mandate,
    merchant_account,
    merchant_connector_account,
    payment_attempt,
    payment_intent,
    payment_methods,
    process_tracker,
    refund,
    reverse_lookup,
);<|MERGE_RESOLUTION|>--- conflicted
+++ resolved
@@ -193,11 +193,8 @@
         locker_id -> Nullable<Varchar>,
         metadata -> Nullable<Jsonb>,
         routing_algorithm -> Nullable<Json>,
-<<<<<<< HEAD
         primary_business_details -> Json,
-=======
         api_key -> Nullable<Varchar>,
->>>>>>> b15b8f7b
     }
 }
 
