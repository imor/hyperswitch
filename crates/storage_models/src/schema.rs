--- conflicted
+++ resolved
@@ -121,13 +121,9 @@
         dispute_stage -> DisputeStage,
         dispute_status -> DisputeStatus,
         payment_id -> Varchar,
-<<<<<<< HEAD
+        attempt_id -> Varchar,
         merchant_id -> Varchar,
         connector -> Varchar,
-=======
-        attempt_id -> Varchar,
-        merchant_id -> Varchar,
->>>>>>> 6ad518f3
         connector_status -> Varchar,
         connector_dispute_id -> Varchar,
         connector_reason -> Nullable<Varchar>,
