--- conflicted
+++ resolved
@@ -292,11 +292,7 @@
         created_at -> Timestamp,
         last_modified -> Timestamp,
         payment_method -> Varchar,
-<<<<<<< HEAD
-        payment_method_type -> Nullable<PaymentMethodSubType>,
-=======
         payment_method_type -> Nullable<Varchar>,
->>>>>>> 4f4b9d7f
         payment_method_issuer -> Nullable<Varchar>,
         payment_method_issuer_code -> Nullable<PaymentMethodIssuerCode>,
         metadata -> Nullable<Json>,
