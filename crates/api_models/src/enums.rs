--- conflicted
+++ resolved
@@ -430,11 +430,6 @@
     Card,
     PayLater,
     Wallet,
-<<<<<<< HEAD
-    Klarna,
-    Paypal,
-=======
->>>>>>> 4f4b9d7f
     BankRedirect,
 }
 
@@ -576,11 +571,7 @@
 
 impl Connector {
     pub fn supports_access_token(&self) -> bool {
-<<<<<<< HEAD
-        matches!(self, Self::Globalpay | Self::Payu | Self::Trustpay)
-=======
-        matches!(self, Self::Airwallex | Self::Globalpay | Self::Payu)
->>>>>>> 4f4b9d7f
+        matches!(self, Self::Trustpay | Self::Airwallex | Self::Globalpay | Self::Payu)
     }
 }
 
@@ -619,11 +610,8 @@
     Stripe,
     Worldline,
     Worldpay,
-<<<<<<< HEAD
+    Multisafepay,
     Trustpay,
-=======
-    Multisafepay,
->>>>>>> 4f4b9d7f
 }
 
 /// Wallets which support obtaining session object
