--- conflicted
+++ resolved
@@ -575,20 +575,14 @@
 }
 
 impl Connector {
-<<<<<<< HEAD
-    pub fn supports_access_token(&self) -> bool {
-        matches!(
-            self,
-            Self::Airwallex | Self::Globalpay | Self::Intuit | Self::Payu
-=======
     pub fn supports_access_token(&self, payment_method: PaymentMethod) -> bool {
         matches!(
             (self, payment_method),
             (Self::Airwallex, _)
                 | (Self::Globalpay, _)
+                | (Self::Intuit, _)
                 | (Self::Payu, _)
                 | (Self::Trustpay, PaymentMethod::BankRedirect)
->>>>>>> b15b8f7b
         )
     }
 }
@@ -622,10 +616,7 @@
     Globalpay,
     Intuit,
     Klarna,
-<<<<<<< HEAD
-=======
     Mollie,
->>>>>>> b15b8f7b
     Multisafepay,
     Nuvei,
     Payu,
