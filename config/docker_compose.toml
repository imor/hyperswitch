[server]
port = 8080
host = "0.0.0.0"
request_body_limit = 16_384 # Post request body is limited to 16k.

[log.file]
enabled = false             # Whether you want to store log in log files.
path = "logs"               # Where to store log files.
level = "DEBUG"             # What gets into log files.
# rotation = "60"           # mins # current framework doesn't support configuring rotation. set to hourly rotation.

[log.console]
enabled = true              # Whether you want to see log in your terminal.
level = "DEBUG"             # What you see in your terminal.

[log.telemetry]
enabled = false             # Whether tracing/telemetry is enabled.

[master_database]
username = "db_user"
password = "db_pass"
host = "pg"
port = 5432
dbname = "hyperswitch_db"
pool_size = 5

[replica_database]
username = "db_user"
password = "db_pass"
host = "pg"
port = 5432
dbname = "hyperswitch_db"
pool_size = 5

[proxy]
# http_url = "http proxy URL"
# https_url = "https proxy URL"

[secrets]
admin_api_key = "test_admin"
jwt_secret = "secret"

[locker]
host = ""
mock_locker = true
basilisk_host = ""

[jwekey]
locker_key_identifier1 = ""
locker_key_identifier2 = ""
locker_encryption_key1 = ""
locker_encryption_key2 = ""
locker_decryption_key1 = ""
locker_decryption_key2 = ""

[redis]
host = "redis-queue"
port = 6379
cluster_enabled = true
cluster_urls = ["redis-queue:6379"]

[refund]
max_attempts = 10
max_age = 365

[connectors.aci]
base_url = "https://eu-test.oppwa.com/"

[connectors.adyen]
base_url = "https://checkout-test.adyen.com/"

[connectors.authorizedotnet]
base_url = "https://apitest.authorize.net/xml/v1/request.api"

[connectors.checkout]
base_url = "https://api.sandbox.checkout.com/"

[connectors.stripe]
base_url = "https://api.stripe.com/"

[connectors.braintree]
base_url = "https://api.sandbox.braintreegateway.com/"

[connectors.klarna]
base_url = "https://api-na.playground.klarna.com/"

[connectors.applepay]
base_url = "https://apple-pay-gateway.apple.com/"

[connectors.cybersource]
base_url = "https://apitest.cybersource.com/"

[connectors.shift4]
base_url = "https://api.shift4.com/"

[connectors.rapyd]
base_url = "https://sandboxapi.rapyd.net"

[connectors.fiserv]
base_url = "https://cert.api.fiservapps.com/"

[connectors.worldpay]
base_url = "https://try.access.worldpay.com/"

[connectors.globalpay]
base_url = "https://apis.sandbox.globalpay.com/ucp/"

[connectors.intuit]
base_url = "https://sandbox.api.intuit.com"

[connectors.bluesnap]
base_url = "https://sandbox.bluesnap.com/"

[connectors.nuvei]
base_url = "https://ppp-test.nuvei.com/"

[connectors.airwallex]
base_url = "https://api-demo.airwallex.com/"

[connectors.multisafepay]
base_url = "https://testapi.multisafepay.com/"

[connectors.dlocal]
base_url = "https://sandbox.dlocal.com/"

[connectors.bambora]
base_url = "https://api.na.bambora.com"

[connectors.supported]
wallets = ["klarna", "braintree", "applepay"]
cards = [
    "adyen",
    "airwallex",
    "authorizedotnet",
    "bambora",
    "bluesnap",
    "braintree",
    "checkout",
    "cybersource",
    "dlocal",
    "fiserv",
    "globalpay",
<<<<<<< HEAD
    "intuit",
=======
    "multisafepay",
>>>>>>> e6f627d9
    "nuvei",
    "payu",
    "shift4",
    "stripe",
    "worldline",
    "worldpay",
]


[scheduler]
stream = "SCHEDULER_STREAM"

[scheduler.consumer]
disabled = false
consumer_group = "SCHEDULER_GROUP"<|MERGE_RESOLUTION|>--- conflicted
+++ resolved
@@ -140,11 +140,8 @@
     "dlocal",
     "fiserv",
     "globalpay",
-<<<<<<< HEAD
     "intuit",
-=======
     "multisafepay",
->>>>>>> e6f627d9
     "nuvei",
     "payu",
     "shift4",
